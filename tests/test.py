# -*- coding: utf-8 -*-

import unittest

import PyOpenWorm
import networkx
import rdflib


class PyOpenWormTest(unittest.TestCase):
    """Test for PyOpenWorm."""

    def test_network(self):
        self.assertTrue(isinstance(PyOpenWorm.Network(),PyOpenWorm.Network))
        
    def test_network_aneuron(self):
    	  self.assertTrue(isinstance(PyOpenWorm.Network().aneuron('AVAL'),PyOpenWorm.Neuron))
   
    def test_network_neurons(self):
   	  self.assertTrue('AVAL' in PyOpenWorm.Network().neurons())
   	  self.assertTrue('DD5' in PyOpenWorm.Network().neurons())
   	  self.assertEquals(len(PyOpenWorm.Network().neurons()), 302)
   		
    def test_worm_muscles(self):
   	  self.assertTrue('MDL08' in PyOpenWorm.Worm().muscles())
   	  self.assertTrue('MDL15' in PyOpenWorm.Worm().muscles())
    	
    def test_neuron_type(self):
    	  self.assertEquals(PyOpenWorm.Network().aneuron('AVAL').type(),'interneuron')
    	  self.assertEquals(PyOpenWorm.Network().aneuron('DD5').type(),'motor')
    	  self.assertEquals(PyOpenWorm.Network().aneuron('PHAL').type(),'sensory')
    	
    def test_neuron_name(self):
    	  self.assertEquals(PyOpenWorm.Network().aneuron('AVAL').name(),'AVAL')
    	  self.assertEquals(PyOpenWorm.Network().aneuron('AVAR').name(),'AVAR')
    	
    def test_neuron_GJ_degree(self):
    	  self.assertEquals(PyOpenWorm.Network().aneuron('AVAL').GJ_degree(),60)
    	
    def test_neuron_Syn_degree(self):
    	  self.assertEquals(PyOpenWorm.Network().aneuron('AVAL').Syn_degree(),74)
    	
    def test_network_as_networkx(self):
    	  self.assertTrue(isinstance(PyOpenWorm.Network().as_networkx(),networkx.DiGraph))
        
<<<<<<< HEAD
    def test_neuron_receptors(self):
	  self.assertTrue('GLR-2' in PyOpenWorm.Neuron('AVAL').receptors())
	  self.assertTrue('OSM-9' in PyOpenWorm.Neuron('PHAL').receptors())
  
    def test_worm_get_network(self):
        self.assertTrue(isinstance(PyOpenWorm.Worm().get_neuron_network(), PyOpenWorm.Network))
        
    def test_worm_get_semantic_net(self):
        g0 = PyOpenWorm.Worm().get_semantic_net()        
        self.assertTrue(isinstance(g0, rdflib.ConjunctiveGraph))
        
        qres = g0.query(
            """
            SELECT ?subLabel     #we want to get out the labels associated with the objects
            WHERE {
              GRAPH ?g { #Each triple is in its own sub-graph to enable provenance
                # match all subjects that have the 'is a' (1515) property pointing to 'muscle' (1519)
                ?subject <http://openworm.org/entities/1515> <http://openworm.org/entities/1519> .
                }
              #Triples that have the label are in the main graph only
              ?subject rdfs:label ?subLabel  #for the subject, look up their plain text label.
            }
            """)       
        list = []
        for r in qres.result:
            list.append(str(r[0]))
        self.assertTrue('MDL08' in list)
   
    def test_neuron_get_reference(self):
        self.assertEquals(PyOpenWorm.Neuron('ADER').get_reference(0,'EXP-1'), ['http://dx.doi.org/10.100.123/natneuro'])
        self.assertEquals(PyOpenWorm.Neuron('ADER').get_reference(0,'DOP-2'), None)
=======
	def test_neuron_receptors(self):
		self.assertTrue('GLR-2' in PyOpenWorm.Neuron('AVAL').receptors())
		self.assertTrue('OSM-9' in PyOpenWorm.Neuron('PHAL').receptors())
		
    def test_muscle(self):
        self.assertTrue(isinstance(PyOpenWorm.Muscle(),PyOpenWorm.Muscle))
        
        def test_muscle_receptors(self):
		self.assertTrue('UNC-68' in PyOpenWorm.Muscle('MDL08').receptors())

        
>>>>>>> 020aa961
<|MERGE_RESOLUTION|>--- conflicted
+++ resolved
@@ -43,7 +43,6 @@
     def test_network_as_networkx(self):
     	  self.assertTrue(isinstance(PyOpenWorm.Network().as_networkx(),networkx.DiGraph))
         
-<<<<<<< HEAD
     def test_neuron_receptors(self):
 	  self.assertTrue('GLR-2' in PyOpenWorm.Neuron('AVAL').receptors())
 	  self.assertTrue('OSM-9' in PyOpenWorm.Neuron('PHAL').receptors())
@@ -75,16 +74,7 @@
     def test_neuron_get_reference(self):
         self.assertEquals(PyOpenWorm.Neuron('ADER').get_reference(0,'EXP-1'), ['http://dx.doi.org/10.100.123/natneuro'])
         self.assertEquals(PyOpenWorm.Neuron('ADER').get_reference(0,'DOP-2'), None)
-=======
-	def test_neuron_receptors(self):
-		self.assertTrue('GLR-2' in PyOpenWorm.Neuron('AVAL').receptors())
-		self.assertTrue('OSM-9' in PyOpenWorm.Neuron('PHAL').receptors())
 		
     def test_muscle(self):
-        self.assertTrue(isinstance(PyOpenWorm.Muscle(),PyOpenWorm.Muscle))
-        
-        def test_muscle_receptors(self):
-		self.assertTrue('UNC-68' in PyOpenWorm.Muscle('MDL08').receptors())
+        self.assertTrue(isinstance(PyOpenWorm.Muscle('MDL08'),PyOpenWorm.Muscle))
 
-        
->>>>>>> 020aa961
