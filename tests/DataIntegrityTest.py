--- conflicted
+++ resolved
@@ -60,9 +60,7 @@
         net = PyOpenWorm.Worm().get_neuron_network()
         self.assertEqual(302, len(set(net.neuron_names())))
 
-<<<<<<< HEAD
-    def test_INS_26_neuropeptide_neuron_list(self):
-=======
+
     @unittest.expectedFailure
     def test_correct_muscle_number(self):
         """
@@ -71,8 +69,7 @@
         muscles = PyOpenWorm.Worm().muscles()
         self.assertEqual(144, len(muscles))
 
-    def test_TH_neuropeptide_neuron_list(self):
->>>>>>> c7a68c33
+def test_INS_26_neuropeptide_neuron_list(self):
         """
         This test verifies that the set of neurons which contain the
         neuropeptide INS-26 is correct (the list is given below).
@@ -301,13 +298,9 @@
     def test_all_neurons_are_cells(self):
         """ This test verifies that all Neuron objects are also Cell objects. """
         net = PyOpenWorm.Worm().get_neuron_network()
-<<<<<<< HEAD
-        for neuron_object in net.neuron():
-            assert isinstance(neuron_object, PyOpenWorm.Cell)
-=======
+
         for neuron_object in net.neurons():
             self.assertIsInstance(neuron_object, PyOpenWorm.Cell)
->>>>>>> c7a68c33
 
     def test_all_muscles_are_cells(self):
         """ This test verifies that all Muscle objects are also Cell objects. """
