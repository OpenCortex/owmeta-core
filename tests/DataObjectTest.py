from __future__ import absolute_import
from __future__ import print_function
import unittest
import rdflib as R
import six
import warnings

from yarom.utils import FCN

from PyOpenWorm.data import DataUser
from PyOpenWorm.dataObject import DataObject, DatatypeProperty, _partial_property
from PyOpenWorm.neuron import Neuron
from PyOpenWorm.connection import Connection
from PyOpenWorm.context import Context
from PyOpenWorm import BASE_CONTEXT

from .GraphDBInit import make_graph

from .DataTestTemplate import _DataTest
try:
    from unittest.mock import MagicMock, Mock
except ImportError:
    from mock import MagicMock, Mock


DATAOBJECT_PROPERTIES = ['DatatypeProperty', 'ObjectProperty', 'UnionProperty']


class DataObjectTest(_DataTest):
    def test_DataUser(self):
        do = DataObject()
        self.assertTrue(isinstance(do, DataUser))

    def test_identifier(self):
        """ Test that we can set and return an identifier """
        do = DataObject(ident="http://example.org")
        self.assertEqual(do.identifier, R.URIRef("http://example.org"))

    @unittest.skip("Should be tracked by version control")
    def test_uploader(self):
        """ Make sure that we're marking a statement with it's uploader """
        g = make_graph(20)
        r = DataObject(triples=g, conf=self.config)
        r.save()
        u = r.uploader()
        self.assertEqual(self.config['user.email'], u)

    def test_object_from_id_type_0(self):
        g = DataObject.object_from_id('http://openworm.org/entities/Neuron')
        self.assertIsInstance(g, Neuron)

    def test_object_from_id_type_1(self):
        g = DataObject.object_from_id('http://openworm.org/entities/Connection')
        self.assertIsInstance(g, Connection)

    @unittest.skip("Should be tracked by version control")
    def test_upload_date(self):
        """ Make sure that we're marking a statement with it's upload date """
        g = make_graph(20)
        r = DataObject(triples=g)
        r.save()
        u = r.upload_date()
        self.assertIsNotNone(u)

    def test_repr(self):
        self.assertRegexpMatches(repr(DataObject(ident="http://example.com")),
                                 r"DataObject\(ident=rdflib\.term\.URIRef\("
                                 r"u?[\"']http://example.com[\"']\)\)")

    def test_properties_are_init_args(self):
        class A(DataObject):
            a = DatatypeProperty()
            properties_are_init_args = True
        a = A(a=5)
        self.assertEqual(5, a.a())

    def test_properties_are_init_args_subclass_override(self):
        class A(DataObject):
            a = DatatypeProperty()
            properties_are_init_args = True

        class B(A):
            b = DatatypeProperty()
            properties_are_init_args = False

        if six.PY2:
            with warnings.catch_warnings(record=True) as w:
                warnings.simplefilter("always")
                B(a=5)
                self.assertTrue(len(w) > 0 and issubclass(w[0].category, DeprecationWarning))
        else:
            with self.assertRaises(TypeError):
                B(a=5)

    def test_properties_are_init_args_subclass_parent_unchanged(self):
        class A(DataObject):
            a = DatatypeProperty()
            properties_are_init_args = True

        class B(A):
            b = DatatypeProperty()
            properties_are_init_args = False

        a = A(a=5)
        self.assertEqual(5, a.a())

    def test_properties_are_init_args_subclass_explicit(self):
        class A(DataObject):
            a = DatatypeProperty()
            properties_are_init_args = True

        class B(A):
            def __init__(self, a=None, **kw):
                super(B, self).__init__(**kw)
                pass

        b = B(a=5)
        self.assertIsNone(b.a())

    def test_rdfs_comment_property(self):
        a = DataObject(rdfs_comment='Hello')
        self.assertIn('Hello', a.rdfs_comment())

<<<<<<< HEAD
    def test_load_unloaded_subtype(self):
        '''
        This test actually combines a few different features:
            - loading a module from a ClassDescription
            - resolving subclasses from superclasses
        '''
        from PyOpenWorm.python_class_registry import PythonModule, PythonClassDescription
        from PyOpenWorm.class_registry import RegistryEntry

        ident = R.URIRef('http://openworm.org/entities/TDO01')
        rdftype = R.RDF['type']
        sc = R.RDFS['subClassOf']
        tdo = R.URIRef('http://openworm.org/entities/TDO')
        pm = R.URIRef('http://example.com/pymod')
        pcd = R.URIRef('http://example.com/pycd')
        re = R.URIRef('http://example.com/re')
        g = R.ConjunctiveGraph()
        ctx = g.get_context(self.context.identifier)
        self.TestConfig['rdf.graph'] = g
        trips = [(ident, rdftype, tdo),
                 (tdo, sc, DataObject.rdf_type),
                 (pm, rdftype, PythonModule.rdf_type),
                 (pm, PythonModule.name.link, R.Literal('tests.tmod.tdo')),
                 (pcd, PythonClassDescription.name.link, R.Literal('TDO')),
                 (pcd, rdftype, PythonClassDescription.rdf_type),
                 (pcd, PythonClassDescription.module.link, pm),
                 (re, rdftype, RegistryEntry.rdf_type),
                 (re, RegistryEntry.rdf_class.link, tdo),
                 (re, RegistryEntry.class_description.link, pcd)]
        for tr in trips:
            ctx.add(tr)
        o = list(self.context.stored(DataObject)(ident=ident).load())
        self.assertEqual('tests.tmod.tdo.TDO', FCN(type(o[0])))

    def test_save_load_subtype(self):

        class A(DataObject):
            class_context = self.context.identifier
        self.context.mapper.process_class(A)

        self.context.add_import(BASE_CONTEXT)
        m = Context(ident='http://example.org/ctx', imported=(self.context,))
        im = Context(ident='http://example.org/ctxim', imported=(self.context,))
        co = Context(ident='http://example.org/ctxb', imported=(m, im))
        m(A)(ident='http://example.org/anA')
        co.save_imports(im)
        co.save_context(inline_imports=True)

        o = list(m.stored(DataObject)(ident='http://example.org/anA').load())
        self.assertIsInstance(o[0], A)
=======
    def test_context_getter(self):
        a = DataObject()
        self.assertIsNone(a.context)

    def test_context_setter(self):
        a = DataObject()
        a.context = 42
        self.assertEquals(a.context, 42)

    def test_dataobject_property_that_generate_partial_property(self):
        for property_classmethod in DATAOBJECT_PROPERTIES:
            partial_property = getattr(DataObject, property_classmethod)()
            self.assertIsInstance(partial_property, _partial_property)

    def test_dataobject_property_that_return_owner(self):
        for property_classmethod in DATAOBJECT_PROPERTIES:
            owner = Mock()
            getattr(DataObject, property_classmethod)(owner=owner, linkName="")
            owner.attach_property.assert_called_once()
>>>>>>> 5951e335
<|MERGE_RESOLUTION|>--- conflicted
+++ resolved
@@ -121,7 +121,6 @@
         a = DataObject(rdfs_comment='Hello')
         self.assertIn('Hello', a.rdfs_comment())
 
-<<<<<<< HEAD
     def test_load_unloaded_subtype(self):
         '''
         This test actually combines a few different features:
@@ -172,7 +171,7 @@
 
         o = list(m.stored(DataObject)(ident='http://example.org/anA').load())
         self.assertIsInstance(o[0], A)
-=======
+
     def test_context_getter(self):
         a = DataObject()
         self.assertIsNone(a.context)
@@ -191,5 +190,4 @@
         for property_classmethod in DATAOBJECT_PROPERTIES:
             owner = Mock()
             getattr(DataObject, property_classmethod)(owner=owner, linkName="")
-            owner.attach_property.assert_called_once()
->>>>>>> 5951e335
+            owner.attach_property.assert_called_once()