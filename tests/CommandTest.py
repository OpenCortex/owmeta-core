--- conflicted
+++ resolved
@@ -1,15 +1,9 @@
 from __future__ import print_function
 import unittest
 try:
-<<<<<<< HEAD
-    from unittest.mock import Mock, ANY, patch
-except ImportError:
-    from mock import Mock, ANY, patch
-=======
     from unittest.mock import MagicMock, Mock, ANY, patch
 except ImportError:
     from mock import MagicMock, Mock, ANY, patch
->>>>>>> a468cb71
 import tempfile
 import os
 from os import listdir
@@ -22,15 +16,10 @@
 
 import git
 from PyOpenWorm.git_repo import GitRepoProvider, _CloneProgress
-<<<<<<< HEAD
-from PyOpenWorm.command import (POW, UnreadableGraphException, GenericUserError,
-                                POWConfig, POWSource, DATA_CONTEXT_KEY, DEFAULT_SAVE_CALLABLE_NAME)
-=======
 from PyOpenWorm.command import (POW, UnreadableGraphException, GenericUserError, StatementValidationError,
                                 POWConfig, POWSource, DATA_CONTEXT_KEY, DEFAULT_SAVE_CALLABLE_NAME,
                                 POWDirDataSourceDirLoader, _DSD)
 from PyOpenWorm.datasource_loader import LoadFailed
->>>>>>> a468cb71
 from PyOpenWorm.command_util import IVar, PropertyIVar
 
 
@@ -196,8 +185,6 @@
                 ctxc.assert_called_with(ident=a, conf=ANY)
                 ctxc().save_context.assert_called()
 
-<<<<<<< HEAD
-=======
     def test_save_validates_imports_fail(self):
         # add a statement with an object in another context
         # don't import context
@@ -420,7 +407,6 @@
             self.cut.save('tests', 'test')
             c[0]._backer.save_context.assert_called()
 
->>>>>>> a468cb71
 
 class POWTranslateTest(BaseTest):
 
@@ -719,10 +705,7 @@
                 f.write('{}\n')
         parent._init_config_file.side_effect = f
         parent.config_file = fname
-<<<<<<< HEAD
-=======
         parent.powdir = self.testdir
->>>>>>> a468cb71
         cut = POWConfig(parent)
         cut.set('key', 'null')
         parent._init_config_file.assert_called()
@@ -736,10 +719,7 @@
                 f.write('{}\n')
         parent._init_config_file.side_effect = f
         parent.config_file = fname
-<<<<<<< HEAD
-=======
         parent.powdir = self.testdir
->>>>>>> a468cb71
         cut = POWConfig(parent)
         cut.set('key', '1')
         self.assertEqual(cut.get('key'), 1)
@@ -768,31 +748,16 @@
         dct['rdf.graph'] = Mock()
         parent._conf.return_value = dct
         # Mock the loading of DataObjects from the DataContext
-<<<<<<< HEAD
-        parent._data_ctx().stored(ANY)(conf=ANY).load.return_value = []
-        ps = POWSource(parent)
-        self.assertIsNone(next(ps.list(), None))
-
-    def test_list_(self):
-=======
         parent._data_ctx.stored(ANY)(conf=ANY).load.return_value = []
         ps = POWSource(parent)
         self.assertIsNone(next(ps.list(), None))
 
     def test_list_with_entry(self):
->>>>>>> a468cb71
         parent = Mock()
         dct = dict()
         dct['rdf.graph'] = Mock()
         parent._conf.return_value = dct
         # Mock the loading of DataObjects from the DataContext
-<<<<<<< HEAD
-        parent._data_ctx().stored(ANY)(conf=ANY).load.return_value = [Mock()]
-        ps = POWSource(parent)
-        self.assertIsNotNone(next(ps.list(), None))
-
-
-=======
         parent._data_ctx.stored(ANY)(conf=ANY).load.return_value = [Mock()]
         ps = POWSource(parent)
 
@@ -874,8 +839,7 @@
         '''
         Test directory for the dsdl exists
         '''
-        os.makedirs(p(self.testdir, 'dirkey'))
-        self.cut['dirkey']
+        os.makedirs(p(self.testdir, 'dirkey')) self.cut['dirkey']
         self.assertIn('dirkey', listdir(self.testdir))
 
     def test_no_loaders_key_error(self):
@@ -893,6 +857,5 @@
     # Test a loader that returns a non-directory
 
 
->>>>>>> a468cb71
 class _TestException(Exception):
     pass