from __future__ import print_function
import PyOpenWorm as P
from PyOpenWorm.utils import normalize_cell_name
import traceback
import csv
import re


SQLITE_DB_LOC = '../aux_data/celegans.db'
LINEAGE_LIST_LOC = '../aux_data/C. elegans Cell List - WormAtlas.tsv'
SQLITE_EVIDENCE = None
WORM = None
NETWORK = None
OPTIONS = None
CELL_NAMES_SOURCE = "../aux_data/C. elegans Cell List - WormBase.csv"
CONNECTOME_SOURCE = "../aux_data/herm_full_edgelist.csv"
RECEPTORS_TYPES_NEUROPEPTIDES_NEUROTRANSMITTERS_INNEXINS_SOURCE = "../aux_data/Modified celegans db dump.csv"



def serialize_as_n3():
    dest = '../WormData.n3'
    # XXX: Properties aren't initialized until the first object of a class is created,
    #      so we create them here

    P.config('rdf.graph').serialize(dest, format='n3')
    print('serialized to n3 file')

def upload_muscles():
    """ Upload muscles and the neurons that connect to them
    """
    try:
        with open(CELL_NAMES_SOURCE) as csvfile:
            csvreader = csv.reader(csvfile)

            ev = P.Evidence(title="C. elegans Cell List - WormBase.csv")
            w = WORM
            for num, line in enumerate(csvreader):
                if num < 4:  # skip rows with no data
                    continue

                if line[7] or line[8] or line[9] == '1':  # muscle's marked in these columns
                    muscle_name = normalize_cell_name(line[0]).upper()
                    m = P.Muscle(name=muscle_name)
                    w.muscle(m)
            ev.asserts(w)
        #second step, get the relationships between them and add them to the graph
        print ("uploaded muscles")
    except Exception:
        traceback.print_exc()


def upload_lineage_and_descriptions():
    """ Upload lineage names and descriptions pulled from the WormAtlas master cell list

    Assumes that Neurons and Muscles have already been added
    """
    # XXX: This wants a way to insert cells, then later, to insert neurons from the same set
    # and have the later recoginzed as the former. Identifier matching limits us here. It would
    # be best to establish owl:sameAs links to the super class (Cell) from the subclass (Neuron)
    # at the sub-class insert and have a reasoner relate
    # the two sets of inserts.
    try:
        w = WORM
        net = NETWORK
        #TODO: Improve this evidence marker
        ev = P.Evidence(uri="http://www.wormatlas.org/celllist.htm")
        cell_data = open(LINEAGE_LIST_LOC, "r")

        # Skip headers
        next(cell_data)

        cell_name_counters = dict()
        data = dict()
        for x in cell_data:
             j = [x.strip().strip("\"") for x in x.split("\t")]
             name = j[0]
             lineageName = j[1]
             desc = j[2]

             # XXX: These renaming choices are arbitrary and may be inappropriate
             if name == "DB1/3":
                 name = "DB1"
             elif name == "DB3/1":
                 name = "DB3"
             elif name == "AVFL/R":
                 if lineageName[0] == "W":
                     name = "AVFL"
                 elif lineageName[0] == "P":
                     name = "AVFR"

             if name in cell_name_counters:
                 while (name in cell_name_counters):
                     cell_name_counters[name] += 1
                     name = name + "("+ str(cell_name_counters[name]) +")"
             else:
                 cell_name_counters[name] = 0

             data[name] = {"lineageName" : lineageName, "desc": desc}

        def add_data_to_cell(n):
            name = n.name.one()
            cell_data = data[str(name)]
            n.lineageName(cell_data['lineageName'])
            n.description(cell_data['desc'])
            w.cell(n)

        for n in net.neurons():
            add_data_to_cell(n)

        # TODO: Add data for other cells here. Requires relating named
        # muscle cells to their counterparts in the cell list (e.g. mu_bod(#))
        # Also requires removing neurons and muscles from the list once
        # they've been identified so they aren't stored twice

        ev.asserts(w)
        print ("uploaded lineage and descriptions")
    except Exception:
        traceback.print_exc()


def norn(x):
    """ return the next or None of an iterator """
    try:
        return next(x)
    except StopIteration:
        return None


def upload_neurons():
    try:
        #TODO: Improve this evidence marker
        ev = P.Evidence(title="C. elegans Cell List - WormBase.csv")
        w = WORM
        n = NETWORK
        w.neuron_network(n)
        # insert neurons.
        i = 0
        with open(CELL_NAMES_SOURCE) as csvfile:
            csvreader = csv.reader(csvfile)

            for num, line in enumerate(csvreader):
                if num < 4:  # skip rows with no data
                    continue

                if line[5] == '1':  # neurons marked in this column
                    neuron_name = normalize_cell_name(line[0]).upper()
                    n.neuron(P.Neuron(name=neuron_name))
                    i = i + 1

        ev.asserts(n)
        #second step, get the relationships between them and add them to the graph
        print ("uploaded " + str(i) + " neurons")
    except Exception:
        traceback.print_exc()


def get_altun_evidence():
    return parse_bibtex_into_evidence('../aux_data/bibtex_files/altun2009.bib')

def get_wormatlas_evidence():
    return parse_bibtex_into_evidence('../aux_data/bibtex_files/WormAtlas.bib')

def parse_bibtex_into_evidence(file_name):
    import bibtexparser
    e = P.Evidence()
    with open(file_name) as bibtex_file:
        bib_database = bibtexparser.load(bibtex_file)
        key = bib_database.entries[0]['ID']
        e.setKey(key)
        try:
            doi = bib_database.entries[0]['doi']
            if doi:
              e.doi(doi)
        except KeyError:
            pass

        try:
            author = bib_database.entries[0]['author']
            if author:
              e.author(author)
        except KeyError:
            pass

        try:
            title = bib_database.entries[0]['title']
            if title:
              e.title(title)
        except KeyError:
            pass
        try:
            year = bib_database.entries[0]['year']
            if year:
              e.year(year)
        except KeyError:
            pass
    return e

def upload_receptors_types_neurotransmitters_neuropeptides_innexins():
    """ Augment the metadata about neurons with information about receptors,
        neuron types, neurotransmitters, neuropeptides and innexins.
        As we go, add evidence objects to each statement."""
    print ("uploading statements about types, receptors, innexins, neurotransmitters and neuropeptides")

    #set up evidence objects in advance
    altun_ev  = get_altun_evidence()
    wormatlas_ev = get_wormatlas_evidence()

    import csv
    f = open(RECEPTORS_TYPES_NEUROPEPTIDES_NEUROTRANSMITTERS_INNEXINS_SOURCE)
    reader = csv.reader(f)
    reader.next() #skip the header row

    i = 0

    neurons = list()
    uris = dict()

    for row in reader:
      neuron_name = row[0]
      relation = row[1].lower()
      data = row[2]
      evidence = row[3]
      evidenceURL = row[4]

      #prepare evidence
      e = P.Evidence()

      #pick correct evidence given the row
      if 'altun' in evidence.lower():
          e = altun_ev

      elif 'wormatlas' in evidence.lower():
          e = wormatlas_ev

      e2 = []
      try:
          e2 = uris[evidenceURL]
      except KeyError:
          e2 = P.Evidence(uri=evidenceURL)
          uris[evidenceURL] = e2

      #grab the neuron object
      n = NETWORK.aneuron(neuron_name)
      neurons.append(n)

      if relation == 'neurotransmitter':
          # assign the data, grab the relation into r
          r = n.neurotransmitter(data)
          #assert the evidence on the relationship
          e.asserts(r)
          e2.asserts(r)
      elif relation == 'innexin':
          # assign the data, grab the relation into r
          r = n.innexin(data)
          #assert the evidence on the relationship
          e.asserts(r)
          e2.asserts(r)
      elif relation == 'neuropeptide':
          # assign the data, grab the relation into r
          r = n.neuropeptide(data)
          #assert the evidence on the relationship
          e.asserts(r)
          e2.asserts(r)
      elif relation == 'receptor':
          # assign the data, grab the relation into r
          r = n.receptor(data)
          #assert the evidence on the relationship
          e.asserts(r)
          e2.asserts(r)

      if relation == 'type':
          types = []
          if 'sensory' in (data.lower()):
              types.append('sensory')
          if 'interneuron' in (data.lower()):
              types.append('interneuron')
          if 'motor' in (data.lower()):
              types.append('motor')
          if 'unknown' in (data.lower()):
              types.append('unknown')
          # assign the data, grab the relation into r
          for t in types:
              r = n.type(t)
              #assert the evidence on the relationship
              e.asserts(r)
              e2.asserts(r)

      i = i + 1

    for neur in neurons:
        n = NETWORK.neuron(neur)
    print ("uploaded " + str(i) + " statements about types, receptors, innexins, neurotransmitters and neuropeptides")


def upload_connections():

    print ("uploading statements about connections.  Buckle up; this will take a while!")

    # to normalize certian body wall muscle cell names
    SEARCH_STRING_MUSCLE = re.compile(r'\w+[BWM]+\w+')
    REPLACE_STRING_MUSCLE = re.compile(r'[BWM]+')

    def normalize_muscle(name):
        # normalize names of Body Wall Muscles
        # if there is 'BWM' in the name, remove it
        if re.match(SEARCH_STRING_MUSCLE, name):
            name = REPLACE_STRING_MUSCLE.sub('', name)
        return name

    # muscle cells that are generically defined in source and need to be broken
    # into pair of L and R before being added to PyOpenWorm
    to_expand_muscles = ['PM1D', 'PM2D', 'PM3D', 'PM4D', 'PM5D']

    # muscle cells that have different names in connectome source and cell list.
    # Their wormbase cell list names will be used in PyOpenWorm
    changed_muscles = ['ANAL', 'INTR', 'INTL', 'SPH']

    def changed_muscle(x):
        return {
            'ANAL': 'MU_ANAL',
            'INTR': 'MU_INT_R',
            'INTL': 'MU_INT_L',
            'SPH': 'MU_SPH'
        }[x]

<<<<<<< HEAD
    def expand_muscle(name):
        return P.Muscle(name + 'L'), P.Muscle(name + 'R')

    # cells that are neither neurons or muscles. These are marked as
    # 'Other Cells' in the wormbase cell list but are still part of the new
    # connectome.
    #
    # TODO: In future work these should be uploaded seperately to
=======
    # cells that are neither neurons or muscles. These are marked as
    # 'Other Cells' in the wormbase cell list but are still part of the new
    # connectome. In future work these should be uploaded seperately to
>>>>>>> 162bce58
    # PyOpenWorm in a new upload function and should be referred from there
    # instead of this list.
    other_cells = ['MC1DL', 'MC1DR', 'MC1V', 'MC2DL', 'MC2DR', 'MC2V', 'MC3DL', 'MC3DR','MC3V']

    # counters for terminal printing
    neuron_connections = 0
    muscle_connections = 0
    other_connections = 0

    try:
        w = WORM
        n = NETWORK

        neuron_objs = list(set(n.neurons()))
        muscle_objs = list(w.muscles())

        w.neuron_network(n)

        # get lists of neuron and muscles names
        neurons = [neuron.name() for neuron in neuron_objs]
        muscles = [muscle.name() for muscle in muscle_objs]

        # Evidence object to assert each connection
        e = P.Evidence(title='herm_full_edgelist.csv')

        with open(CONNECTOME_SOURCE) as csvfile:
            edge_reader = csv.reader(csvfile)
            edge_reader.next()    # skip header row
            for row in edge_reader:
                source, target, weight, syn_type = map(str.strip, row)

                # set synapse type to something the Connection object
                # expects, and normalize the source and target names
                if syn_type == 'electrical':
                    syn_type = 'gapJunction'
                elif syn_type == 'chemical':
                    syn_type = 'send'

                source = normalize_cell_name(source).upper()
                target = normalize_cell_name(target).upper()

                weight = int(weight)

                # remove BMW from Body Wall Muscle cells
                if 'BWM' in source:
                    source = normalize_muscle(source)
                if 'BWM' in target:
                    target = normalize_muscle(target)

                # change certain muscle names to names in wormbase
                if source in changed_muscles:
                    source = changed_muscle(source)
                if target in changed_muscles:
                    target = changed_muscle(target)

                def marshall(name):
                    ret = []
                    res = None
                    res2 = None
                    if name in neurons:
                        res = P.Neuron(name)
                    elif name in muscles:
                        res = P.Muscle(name)
                    elif name in to_expand_muscles:
                        res, res2 = expand_muscle(name)
                    elif name in other_cells:
                        res = P.Cell(name)

                    if res is not None:
                        ret.append(res)
                    if res2 is not None:
                        ret.append(res2)

                    return ret

                def add_synapse(source, target):
                    c = P.Connection(pre_cell=source, post_cell=target,
                                    number=weight, syntype=syn_type)
                    n.synapse(c)
                    e.asserts(c)

                    if isinstance(source, P.Neuron) and isinstance(target, P.Neuron):
                        c.termination('neuron')
                    elif isinstance(source, P.Neuron) and isinstance(target, P.Muscle):
                        c.termination('muscle')
                    elif isinstance(source, P.Muscle) and isinstance(target, P.Neuron):
                        c.termination('muscle')

                    return c

                sources = marshall(source)
                targets = marshall(target)

                for s in sources:
                    for t in targets:
                        conn = add_synapse(s, t)
                        kind = conn.termination()
                        if kind == 'muscle':
                            muscle_connections += 1
                        elif kind == 'neuron':
                            neuron_connections += 1
                        else:
                            other_connections += 1

        e.asserts(n)  # assert the whole connectome too
        print('Total neuron to neuron connections added = %i' %neuron_connections)
        print('Total neuron to muscle connections added = %i' %muscle_connections)
        print('Total other connections added = %i' %other_connections)
        print('uploaded connections')

    except Exception:
        traceback.print_exc()


def infer():
    from rdflib import Graph
    from FuXi.Rete.RuleStore import SetupRuleStore
    from FuXi.Rete.Util import generateTokenSet
    from FuXi.Horn.HornRules import HornFromN3

    try:
        w = WORM
        semnet = w.rdf #fetches the entire worm.db graph

        rule_store, rule_graph, network = SetupRuleStore(makeNetwork=True)
        closureDeltaGraph = Graph()
        network.inferredFacts = closureDeltaGraph

        #build a network of rules
        for rule in HornFromN3('inference_rules.n3'):
            network.buildNetworkFromClause(rule)

        network.feedFactsToAdd(generateTokenSet(semnet)) # apply rules to original facts to infer new facts

        # combine original facts with inferred facts
        for x in closureDeltaGraph:
            w.rdf.add(x)

        ###uncomment next 4 lines to print inferred facts to human-readable file (demo purposes)
        #inferred_facts = closureDeltaGraph.serialize(format='n3') #format inferred facts to notation 3
        #inferred = open('what_was_inferred.n3', 'w')
        #inferred.write(inferred_facts)
        #inferred.close()

    except Exception:
        traceback.print_exc()
    print ("filled in with inferred data")


def do_insert(config="default.conf", logging=False):
    global SQLITE_EVIDENCE
    global WORM
    global NETWORK

    if config:
        if isinstance(config, P.Configure):
            pass
        elif isinstance(config, str):
            config = P.Configure.open(config)
        elif isinstance(config, dict):
            config = P.Configure().copy(config)
        else:
            raise Exception("Invalid configuration object "+ str(config))

    P.connect(conf=config, do_logging=logging)
    SQLITE_EVIDENCE = P.Evidence(key="C_elegans_SQLite_DB", title="C. elegans sqlite database")
    try:
        WORM = P.Worm()
        NETWORK = P.Network()
        WORM.neuron_network(NETWORK)
        NETWORK.worm(WORM)

        upload_neurons()
        upload_muscles()
        upload_lineage_and_descriptions()
        upload_connections()
        upload_receptors_types_neurotransmitters_neuropeptides_innexins()

        print("Saving...")
        WORM.save()

        infer()
        print("Serializing...")
        serialize_as_n3()

    except:
        traceback.print_exc()
    finally:
        P.disconnect()

if __name__ == '__main__':
    # NOTE: This process will NOT clear out the database if run multiple times.
    #       Multiple runs will add the data again and again.
    # Takes about 5 minutes with ZODB FileStorage store
    # Takes about 3 minutes with Sleepycat store

    from optparse import OptionParser
    parser = OptionParser()
    parser.add_option("-l", "--do-logging", dest="do_logging",
                      action="store_true", default=False,
                      help="Enable log output")

    (options, _) = parser.parse_args()
    OPTIONS = options

    try:
        do_insert(logging=options.do_logging)
    except IOError as e:
        if e.errno == 2 and 'default.conf' in e.filename:
            print("Couldn't find the 'default.conf' configuration file. You may have attempted to run this script in the wrong directory")<|MERGE_RESOLUTION|>--- conflicted
+++ resolved
@@ -324,7 +324,6 @@
             'SPH': 'MU_SPH'
         }[x]
 
-<<<<<<< HEAD
     def expand_muscle(name):
         return P.Muscle(name + 'L'), P.Muscle(name + 'R')
 
@@ -333,11 +332,6 @@
     # connectome.
     #
     # TODO: In future work these should be uploaded seperately to
-=======
-    # cells that are neither neurons or muscles. These are marked as
-    # 'Other Cells' in the wormbase cell list but are still part of the new
-    # connectome. In future work these should be uploaded seperately to
->>>>>>> 162bce58
     # PyOpenWorm in a new upload function and should be referred from there
     # instead of this list.
     other_cells = ['MC1DL', 'MC1DR', 'MC1V', 'MC2DL', 'MC2DR', 'MC2V', 'MC3DL', 'MC3DR','MC3V']
