from __future__ import print_function
import PyOpenWorm as P
import traceback
import sqlite3
import re
import xlrd
import csv

SQLITE_DB_LOC = '../aux_data/celegans.db'
LINEAGE_LIST_LOC = '../aux_data/C. elegans Cell List - WormAtlas.tsv'
SQLITE_EVIDENCE = None
WORM = None
NETWORK = None

OPTIONS = None

def serialize_as_n3():
    dest = '../WormData.n3'
    # XXX: Properties aren't initialized until the first object of a class is created,
    #      so we create them here

    P.config('rdf.graph').serialize(dest, format='n3')
    print('serialized to n3 file')


def print_evidence():
    try:
        conn = sqlite3.connect(SQLITE_DB_LOC)
        cur = conn.cursor()
        cur.execute("SELECT DISTINCT a.Entity, b.Entity, Citations FROM tblrelationship, tblentity a, tblentity b where EnID1=a.id and EnID2=b.id and Citations!='' ")
        for r in cur.fetchall():
            print(r)
    except Exception:
        traceback.print_exc()
    finally:
        conn.close()

def add_muscles():
    """ Upload muscles and the neurons that connect to them
    """
    try:
        conn = sqlite3.connect(SQLITE_DB_LOC)
        cur = conn.cursor()
        w = WORM
        cur.execute("""
        SELECT DISTINCT a.Entity, b.Entity
        FROM tblrelationship innervatedBy, tblentity b, tblentity a, tblrelationship type_b
        WHERE innervatedBy.EnID1=a.id and innervatedBy.Relation = '1516' and innervatedBy.EnID2=b.id
        and type_b.EnID1 = b.id and type_b.Relation='1515' and type_b.EnID2='1519'
        """) # 1519 is the
        for r in cur.fetchall():
            neuron_name = str(r[0])
            muscle_name = str(r[1])
            m = P.Muscle(key=muscle_name, name=muscle_name)
            n = P.Neuron(name=neuron_name)
            w.muscle(m)
            m.innervatedBy(n)

        SQLITE_EVIDENCE.asserts(w)
        print ("uploaded muscles")
    except Exception:
        traceback.print_exc()
    finally:
        conn.close()

def add_lineage_and_descriptions():
    """ Upload lineage names and descriptions pulled from the WormAtlas master cell list

    Assumes that Neurons and Muscles have already been added
    """
    # XXX: This wants a way to insert cells, then later, to insert neurons from the same set
    # and have the later recoginzed as the former. Identifier matching limits us here. It would
    # be best to establish owl:sameAs links to the super class (Cell) from the subclass (Neuron)
    # at the sub-class insert and have a reasoner relate
    # the two sets of inserts.
    try:
        w = WORM
        net = NETWORK
        ev = P.Evidence(uri="http://www.wormatlas.org/celllist.htm")
        cell_data = open(LINEAGE_LIST_LOC, "r")

        # Skip headers
        next(cell_data)

        cell_name_counters = dict()
        data = dict()
        for x in cell_data:
             j = [x.strip().strip("\"") for x in x.split("\t")]
             name = j[0]
             lineageName = j[1]
             desc = j[2]

             # XXX: These renaming choices are arbitrary and may be inappropriate
             if name == "DB1/3":
                 name = "DB1"
             elif name == "DB3/1":
                 name = "DB3"
             elif name == "AVFL/R":
                 if lineageName[0] == "W":
                     name = "AVFL"
                 elif lineageName[0] == "P":
                     name = "AVFR"

             if name in cell_name_counters:
                 while (name in cell_name_counters):
                     cell_name_counters[name] += 1
                     name = name + "("+ str(cell_name_counters[name]) +")"
             else:
                 cell_name_counters[name] = 0

             data[name] = {"lineageName" : lineageName, "desc": desc}

        def add_data_to_cell(n):
            name = n.name.one()
            cell_data = data[str(name)]
            n.lineageName(cell_data['lineageName'])
            n.description(cell_data['desc'])
            w.cell(n)

        for n in net.neurons():
            add_data_to_cell(n)

        # TODO: Add data for other cells here. Requires relating named
        # muscle cells to their counterparts in the cell list (e.g. mu_bod(#))
        # Also requires removing neurons and muscles from the list once
        # they've been identified so they aren't stored twice

        ev.asserts(w)
        print ("uploaded lineage and descriptions")
    except Exception:
        traceback.print_exc()

def norn(x):
    """ return the next or None of an iterator """
    try:
        return next(x)
    except StopIteration:
        return None

def add_neurons():
    try:
        conn = sqlite3.connect(SQLITE_DB_LOC)
        cur = conn.cursor()
        n = NETWORK

        cur.execute("""
        SELECT DISTINCT a.Entity FROM tblrelationship, tblentity a, tblentity b
        where EnID1=a.id and Relation = '1515' and EnID2='1'
        """)
        neuron_count = 0
        for r in cur.fetchall():
            neuron_name = str(r[0])
            n.neuron(P.Neuron(name=neuron_name))
            neuron_count += 1
        SQLITE_EVIDENCE.asserts(n)
        #second step, get the relationships between them and add them to the graph
        print("uploaded neurons")
    except Exception:
        traceback.print_exc()
    finally:
        conn.close()

def add_receptors_and_innexins():
    try:
        conn = sqlite3.connect(SQLITE_DB_LOC)
        cur = conn.cursor()
        n = NETWORK
        # get the receptor (361), neurotransmitters (313), neuropeptides (354) and innexins (355)
        neurons = dict()

        def add_data_to_neuron(data_kind, relation_code):
            print("Adding", data_kind, "data")
            cur.execute("""
                SELECT DISTINCT a.Entity, b.Entity
                FROM
                tblrelationship q,
                tblrelationship r,
                tblentity a,
                tblentity b
                where q.EnID1=a.id and q.Relation = '1515' and q.EnID2='1'
                and   r.EnID1=a.id and r.Relation = '{}'  and r.EnID2=b.id
                """.format(relation_code))
            for r in cur.fetchall():
                name = str(r[0])
                data = str(r[1])

                if name not in neurons:
                    neurons[name] = P.Neuron(name=name)

                getattr(neurons[name], data_kind)(data)
            print("Added", data_kind, "data")

        add_data_to_neuron('receptor', 361)
        add_data_to_neuron('innexin', 355)
        add_data_to_neuron('neurotransmitter', 313)
        add_data_to_neuron('neuropeptide', 354)

        for neur in neurons:
            n.neuron(neurons[neur])
        #second step, get the relationships between them and add them to the graph
        print ("uploaded receptors, innexins, neurotransmitters and neuropeptides")
        sys.stdout.flush()
    except Exception:
        traceback.print_exc()
    finally:
        conn.close()

def new_connections():
    """we can replace the old function, add_connections, with this
    once it is ready to go"""

    search_string = re.compile(r'\w+[0]+[1-9]+')
    replace_string = re.compile(r'[0]+')

    def normalize(name):
        # normalize neuron names to match those used at other points
        # see #137 for elaboration
        # if there are zeroes in the middle of a name, remove them
        if re.match(search_string, name):
            name = replace_string.sub('', name)
        return name


    try:
<<<<<<< HEAD
        n = NETWORK
        neurons = set(n.neurons())
=======
        w = P.Worm()
        n = P.Network()
        neurons = set(n.neuron_names())
        w.neuron_network(n)
>>>>>>> 48284e36

        # Evidence object to assert each connection
        e  = P.Evidence(uri='http://www.wormwiring.org')

        with open('../aux_data/herm_full_edgelist.csv', 'rb') as csvfile:
            edge_reader = csv.reader(csvfile)
            edge_reader.next()    # skip header row
            for row in edge_reader:
                source, target, weight, syn_type = map(str.strip, row)

                # set synapse type to something the Connection object
                # expects, and normalize the source and target names
                if syn_type == 'electrical':
                    syn_type = 'gapJunction'
                elif syn_type == 'chemical':
                    syn_type = 'send'
                source = normalize(source)
                target = normalize(target)
                if source in neurons and target in neurons:
                    c = P.connection(
                        pre_cell=source, post_cell=target,
                        number=weight, syntype=syn_type
                    )

                    n.synapse(c)
                    e.asserts(c)

        e.asserts(n) # assert the whole connectome too
        print('uploaded connections')

    except Exception:
        traceback.print_exc()


def add_connections():
    search_string = re.compile(r'\w+[0]+[1-9]+')
    replace_string = re.compile(r'[0]+')

    def normalize(name):
        # normalize neuron names to match those used at other points
        # see #137 for elaboration
        # if there are zeroes in the middle of a name, remove them
        if re.match(search_string, name):
            name = replace_string.sub('', name)
        return name

    try:
        n = NETWORK
        combining_dict = {}
        # Get synapses and gap junctions and add them to the graph
        s = xlrd.open_workbook('../aux_data/NeuronConnect.xls').sheets()[0]
        for row in range(1, s.nrows):
            if s.cell(row, 2).value in ('S', 'Sp', 'EJ'):
                #We're not going to include 'receives' ('R', 'Rp') since they're just the inverse of 'sends'
                #Also omitting 'NMJ' for the time being (no model in db)
                pre = normalize(s.cell(row, 0).value)
                post = normalize(s.cell(row, 1).value)
                num = int(s.cell(row, 3).value)
                if s.cell(row, 2).value == 'EJ':
                    syntype = 'gapJunction'
                elif s.cell(row, 2).value in ('S', 'Sp'):
                    syntype = 'send'

                # Add them to a dict to make sure Sends ('S') and Send-polys ('Sp') are summed.
                # keying by connection pairs as a string (e.g. 'SDQL,AVAL,send').
                # values are lists of the form [pre, post, number, syntype].
                string_key = '{},{},{}'.format(pre, post, syntype)
                if string_key in combining_dict.keys():
                    # if key already there, add to number
                    combining_dict[string_key][2] += num
                else:
                    combining_dict[string_key] = [pre, post, num, syntype]
        i = 0
        for entry in combining_dict:
            pre, post, num, syntype = combining_dict[entry]
            c = P.Connection(pre_cell=pre, post_cell=post, number=num, syntype=syntype)
            n.synapse(c)
            i += 1
        e = P.Evidence(uri='http://www.wormatlas.org/neuronalwiring.html#Connectivitydata')
        e.asserts(n)
        print('uploaded connections')
    except Exception:
        traceback.print_exc()

def add_types():
    ev = P.Evidence(title="neurons.csv")
    net = NETWORK

    data = dict()
    for x in csv.reader(open('../aux_data/neurons.csv'), delimiter=';'):
        types = []
        name = x[0]
        types_string = x[1]
        if 'sensory' in (types_string.lower()):
            types.append('sensory')
        if 'interneuron' in (types_string.lower()):
            types.append('interneuron')
        if 'motor' in (types_string.lower()):
            types.append('motor')
        data[name] = types

    for name in data:
        n = P.Neuron(name=name)
        types = data[name]
        for t in types:
            n.type(t)
        net.neuron(n)
    ev.asserts(net)
    print ("uploaded types")

def infer():
    from rdflib import Graph
    from FuXi.Rete.RuleStore import SetupRuleStore
    from FuXi.Rete.Util import generateTokenSet
    from FuXi.Horn.HornRules import HornFromN3

    try:
        w = WORM
        semnet = w.rdf #fetches the entire worm.db graph

        rule_store, rule_graph, network = SetupRuleStore(makeNetwork=True)
        closureDeltaGraph = Graph()
        network.inferredFacts = closureDeltaGraph

        #build a network of rules
        for rule in HornFromN3('inference_rules.n3'):
            network.buildNetworkFromClause(rule)

        network.feedFactsToAdd(generateTokenSet(semnet)) # apply rules to original facts to infer new facts

        # combine original facts with inferred facts
        for x in closureDeltaGraph:
            w.rdf.add(x)

        ###uncomment next 4 lines to print inferred facts to human-readable file (demo purposes)
        #inferred_facts = closureDeltaGraph.serialize(format='n3') #format inferred facts to notation 3
        #inferred = open('what_was_inferred.n3', 'w')
        #inferred.write(inferred_facts)
        #inferred.close()

    except Exception:
        traceback.print_exc()
    print ("filled in with inferred data")

def do_insert(config="default.conf", logging=False):
    global SQLITE_EVIDENCE
    global WORM
    global NETWORK

    if config:
        if isinstance(config, P.Configure):
            pass
        elif isinstance(config, str):
            config = P.Configure.open(config)
        elif isinstance(config, dict):
            config = P.Configure().copy(config)
        else:
            raise Exception("Invalid configuration object "+ str(config))

    P.connect(conf=config, do_logging=logging)
    SQLITE_EVIDENCE = P.Evidence(key="C_elegans_SQLite_DB", title="C. elegans sqlite database")
    try:
        WORM = P.Worm()
        NETWORK = P.Network()
        WORM.neuron_network(NETWORK)
        NETWORK.worm(WORM)

        add_neurons()
        add_muscles()
        add_lineage_and_descriptions()
        add_connections()
        add_receptors_and_innexins()
        add_types()

        print("Saving...")
        WORM.save()
        infer()

        print("Serializing...")
        serialize_as_n3()
    except:
        traceback.print_exc()
    finally:
        P.disconnect()

if __name__ == '__main__':
    # NOTE: This process will NOT clear out the database if run multiple times.
    #       Multiple runs will add the data again and again.
    # Takes about 5 minutes with ZODB FileStorage store
    # Takes about 3 minutes with Sleepycat store

    import sys
    from optparse import OptionParser
    parser = OptionParser()
    parser.add_option("-l", "--do-logging", dest="do_logging",
                      action="store_true", default=False,
                      help="Enable log output")

    (options, _) = parser.parse_args()
    OPTIONS = options

    try:
        do_insert(logging=options.do_logging)
    except IOError as e:
        if e.errno == 2 and 'default.conf' in e.filename:
            print("Couldn't find the 'default.conf' configuration file. You may have attempted to run this script in the wrong directory")<|MERGE_RESOLUTION|>--- conflicted
+++ resolved
@@ -222,15 +222,8 @@
 
 
     try:
-<<<<<<< HEAD
         n = NETWORK
-        neurons = set(n.neurons())
-=======
-        w = P.Worm()
-        n = P.Network()
         neurons = set(n.neuron_names())
-        w.neuron_network(n)
->>>>>>> 48284e36
 
         # Evidence object to assert each connection
         e  = P.Evidence(uri='http://www.wormwiring.org')
