# -*- coding: utf-8 -*-

"""
.. _owm_module:

owmeta
======

OpenWorm Unified Data Abstract Layer.

An introduction to owmeta can be found in the README on our
`Github page <https://github.com/openworm/owmeta>`_.

Most statements correspond to some action on the database.
Some of these actions may be complex, but intuitively ``a.B()``, the Query form,
will query against the database for the value or values that are related to ``a`` through ``B``;
on the other hand, ``a.B(c)``, the Update form, will add a statement to the database that ``a``
relates to ``c`` through ``B``. For the Update form, a Statement object describing the
relationship stated is returned as a side-effect of the update.

The Update form can also be accessed through the set() method of a Property and the Query form through the get()
method like::

    a.B.set(c)

and::

    a.B.get()

The get() method also allows for parameterizing the query in ways specific to the Property.

"""

from __future__ import print_function
__version__ = '0.11.3.dev0'
__author__ = 'Stephen Larson'

import sys
import os
import logging
import uuid

LOGGER = logging.getLogger(__name__)
LOGGER.addHandler(logging.NullHandler())

BASE_SCHEMA_URL = 'http://openworm.org/schema'

# The c extensions are incompatible with our code...
os.environ['WRAPT_DISABLE_EXTENSIONS'] = '1'
from .import_override import Overrider
from .module_recorder import ModuleRecorder as MR
from .mapper import Mapper

ImportOverrider = None
ModuleRecorder = None


BASE_MAPPER = Mapper(name='base')
'''
Handles some of the owmeta DataObjects regardless of whether there's been any connection. Used by Contexts outside
of a connection.
'''


def install_module_import_wrapper():
    global ImportOverrider
    global ModuleRecorder

    if ImportOverrider is None:
        ModuleRecorder = MR()
        ImportOverrider = Overrider(mapper=ModuleRecorder)
        ImportOverrider.wrap_import()
    else:
        LOGGER.info("Import overrider already installed")
    return ImportOverrider


install_module_import_wrapper()
ModuleRecorder.add_listener(BASE_MAPPER)
from .configure import Configureable
from .context import Context, ClassContext
import yarom

__all__ = [
    "get_data",
    "loadConfig",
    "disconnect",
    "connect",
    "config",
    ]

DEF_CTX = Context()

RDF_CONTEXT = ClassContext(ident='http://www.w3.org/1999/02/22-rdf-syntax-ns',
                      base_namespace='http://www.w3.org/1999/02/22-rdf-syntax-ns#')

RDFS_CONTEXT = ClassContext(ident='http://www.w3.org/2000/01/rdf-schema',
                       imported=(RDF_CONTEXT,),
                       base_namespace='http://www.w3.org/2000/01/rdf-schema#')

BASE_CONTEXT = ClassContext(imported=(RDFS_CONTEXT,),
                       ident=BASE_SCHEMA_URL,
                       base_namespace=BASE_SCHEMA_URL + '#')

<<<<<<< HEAD
=======
SCI_CTX = ClassContext(imported=(BASE_CONTEXT,),
                  ident=BASE_SCHEMA_URL + '/sci',
                  base_namespace=BASE_SCHEMA_URL + '/sci#')

SCI_BIO_CTX = ClassContext(imported=(SCI_CTX,),
                      ident=BASE_SCHEMA_URL + '/sci/bio',
                      base_namespace=BASE_SCHEMA_URL + '/sci/bio#')

CONTEXT = ClassContext(imported=(SCI_BIO_CTX,),
                  ident=BASE_SCHEMA_URL + '/bio',
                  base_namespace=BASE_SCHEMA_URL + '/bio#')

>>>>>>> e61c4163

def get_data(path):
    # get a resource from the installed package location

    from sysconfig import get_path
    from pkgutil import get_loader
    from glob import glob
    package_paths = glob(os.path.join(get_path('platlib'), '*'))
    sys.path = package_paths + sys.path
    installed_package_root = os.path.dirname(get_loader('owmeta').get_filename())
    sys.path = sys.path[len(package_paths):]
    filename = os.path.join(installed_package_root, path)
    return filename


def config(key=None):
    """
    Gets the main configuration for the whole owmeta library.

    :return: the instance of the Configure class currently operating.
    """
    if key is None:
        return Configureable.default
    else:
        return Configureable.default[key]


class Connection(object):

    def __init__(self, conf):
        self.conf = conf

        self._context = Context(conf=self.conf)

        self.identifier = str(uuid.uuid4())
        '''
        Identifier for this connection.

        Primarily, so that this Connection can be passed to contextualize for a Context
        '''

    @property
    def transaction_manager(self):
        return self.__transaction_manager

    @transaction_manager.setter
    def transaction_manager(self, transaction_manager):
        self.__transaction_manager = transaction_manager

    @property
    def mapper(self):
        return self.conf['mapper']

    @property
    def rdf(self):
        return self.conf['rdf.graph']

    def disconnect(self):
        self.conf.closeDatabase()
        ModuleRecorder.remove_listener(self.conf['mapper'])

    def __enter__(self):
        return self

    def __exit__(self, *args):
        self.disconnect()

    def _context(self):
        return Context(conf=self.conf)

    def __call__(self, target):
        '''
        Contextualize the given `Context`
        '''
        if target is not None and issubclass(target, Context):
            return target.contextualize(self._context)
        else:
            raise TypeError('Connections can only contextualize owmeta.context.Context'
                    ' or subclasses thereof. Received %s' % target)

    def __str__(self):
        conf = self.conf
        return 'Connection:{source}:{store_conf}'.format(
                source=conf.get('rdf.source'),
                store_conf=conf.get('rdf.store_conf', 'default'))


def loadConfig(f):
    """ Load configuration for the module. """
    from .data import Data
    return Data.open(f)


def disconnect(c=False):
    """ Close the database. """
    if c:
        c.disconnect()


class ConnectionFailError(Exception):
    def __init__(self, cause, *args):
        if args:
            super(ConnectionFailError, self).__init__('owmeta connection failed: {}. {}'.format(cause, *args))
        else:
            super(ConnectionFailError, self).__init__('owmeta connection failed: {}'.format(cause))


def connect(configFile=None,
            conf=None,
            dataFormat='n3'):
    """
    Load desired configuration and open the database

    :param configFile: (Optional) The configuration file for owmeta
    :param conf: (Optional) a configuration object for the connection. Takes precedence over `configFile`
    :param data: (Optional) specify the file to load into the library
    :param dataFormat: (Optional) file format of `data`. Currently n3 is supported
    """
    from .data import Data, DatabaseConflict

    if configFile is not None and not isinstance(configFile, str):
        conf = configFile
        configFile = None

    if conf:
        if not isinstance(conf, Data):
            conf = Data(conf)
    elif configFile:
        conf = Data.open(configFile)
    else:
        conf = Data({"rdf.source": "default"})

    try:
        conf.init_database()
    except DatabaseConflict as e:
        raise ConnectionFailError(e, "It looks like a connection is already opened by a living process")
    except Exception as e:
        raise ConnectionFailError(e)

    logging.getLogger('owmeta').info("Connected to database")

    # Base class names is empty because we won't be adding any objects to the
    # context automatically
    mapper = Mapper()
    conf['mapper'] = mapper
    # An "empty" context, that serves as the default when no context is defined

    yarom.MAPPER = mapper

    ModuleRecorder.add_listener(mapper)

    return Connection(conf)<|MERGE_RESOLUTION|>--- conflicted
+++ resolved
@@ -102,21 +102,6 @@
                        ident=BASE_SCHEMA_URL,
                        base_namespace=BASE_SCHEMA_URL + '#')
 
-<<<<<<< HEAD
-=======
-SCI_CTX = ClassContext(imported=(BASE_CONTEXT,),
-                  ident=BASE_SCHEMA_URL + '/sci',
-                  base_namespace=BASE_SCHEMA_URL + '/sci#')
-
-SCI_BIO_CTX = ClassContext(imported=(SCI_CTX,),
-                      ident=BASE_SCHEMA_URL + '/sci/bio',
-                      base_namespace=BASE_SCHEMA_URL + '/sci/bio#')
-
-CONTEXT = ClassContext(imported=(SCI_BIO_CTX,),
-                  ident=BASE_SCHEMA_URL + '/bio',
-                  base_namespace=BASE_SCHEMA_URL + '/bio#')
-
->>>>>>> e61c4163
 
 def get_data(path):
     # get a resource from the installed package location
