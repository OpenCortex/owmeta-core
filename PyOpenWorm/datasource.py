from __future__ import print_function
from __future__ import absolute_import
import six
from rdflib.term import URIRef
from rdflib.namespace import Namespace
from collections import OrderedDict, defaultdict
from yarom.mapper import FCN
from .context import Context
from .dataObject import DataObject, ObjectProperty


class Informational(object):
    def __init__(self, name=None, display_name=None, description=None,
                 value=None, default_value=None, identifier=None,
                 property_type='DatatypeProperty', multiple=True,
                 property_name=None, also=()):
        self.name = name
        self._property_name = property_name
        self._display_name = display_name
        self.default_value = default_value
        self.description = description
        self._value = value
        self.identifier = identifier
        self.property_type = property_type
        self.multiple = multiple
        if also and not isinstance(also, (list, tuple)):
            also = (also,)
        self.also = also

        self.default_override = None
        """
        An override for the default value, typically set by setting the value
        in a DataSource class dictionary
        """

        self.cls = None

    @property
    def display_name(self):
        return self._display_name if self._display_name is not None else self.name

    @display_name.setter
    def display_name(self, val):
        self._display_name = val

    @property
    def property_name(self):
        return self.name if self._property_name is None else self._property_name

    @property_name.setter
    def property_name(self, v):
        self._property_name = v

    def copy(self):
        res = type(self)()
        for x in vars(self):
            setattr(res, x, getattr(self, x))
        return res

    def __repr__(self):
        return ("Informational(name='{}',"
                " display_name={},"
                " default_value={},"
                " description={},"
                " identifier={})").format(self.name,
                                          repr(self.display_name),
                                          repr(self.default_value),
                                          repr(self.description),
                                          repr(self.identifier))


class DuplicateAlsoException(Exception):
    pass


class DataSourceType(type(DataObject)):

    """A type for DataSources

    Sets up the graph with things needed for MappedClasses
    """
    def __init__(self, name, bases, dct):
        self.__info_fields = []
        others = []
        newdct = dict()
        for z in dct:
            meta = dct[z]
            if isinstance(meta, Informational):
                meta.cls = self
                meta.name = z
                self.__info_fields.append(meta)
            else:
                others.append((z, dct[z]))

        for x in bases:
            if isinstance(x, DataSourceType):
                self.__info_fields += [inf.copy() for inf in x.__info_fields]

        for k, v in others:
            for i in range(len(self.__info_fields)):
                if self.__info_fields[i].name == k:
                    self.__info_fields[i] = self.__info_fields[i].copy()
                    self.__info_fields[i].default_override = v
                    break
            else: # no 'break'
                newdct[k] = v
        if not getattr(self, '__doc__', None):
            self.__doc__ = self._docstr()
        super(DataSourceType, self).__init__(name, bases, newdct)

    def _docstr(self):
        s = ''
        for inf in self.__info_fields:
            s += '{} : :class:`{}`'.format(inf.display_name, inf.property_type) + \
                    ('\n    Attribute: `{}`'.format(inf.name if inf.property_name is None else inf.property_name)) + \
                    (('\n\n    ' + inf.description) if inf.description else '') + \
                    ('\n\n    Default value: {}'.format(inf.default_value) if inf.default_value is not None else '') + \
                    '\n\n'
        return s

    @property
    def info_fields(self):
        return self.__info_fields


class DataSource(six.with_metaclass(DataSourceType, DataObject)):
    '''
    A source for data that can get translated into PyOpenWorm objects.

    The value for any field can be passed to __init__ by name. Additionally, if
    the sub-class definition of a DataSource assigns a value for that field like::

        class A(DataSource):
            some_field = 3

    that value will be used over the default value for the field, but not over
    any value provided to __init__.
    '''

    source = Informational(display_name='Input source',
                           description='The data source that was translated into this one',
                           identifier=URIRef('http://openworm.org/schema/DataSource/source'),
                           property_type='ObjectProperty')

    translation = Informational(display_name='Translation',
                                description='Information about the translation process that created this object',
                                identifier=URIRef('http://openworm.org/schema/DataSource/translation'),
                                property_type='ObjectProperty')

    description = Informational(display_name='Description',
                                description='Free-text describing the data source')

    rdf_namespace = Namespace("http://openworm.org/entities/data_sources/DataSource#")

    def __init__(self, **kwargs):
        self.info_fields = OrderedDict((i.name, i) for i in self.__class__.info_fields)
        parent_kwargs = dict()
        new_kwargs = dict()
        for k, v in kwargs.items():
            if k not in self.info_fields:
                parent_kwargs[k] = v
            else:
                new_kwargs[k] = v
        super(DataSource, self).__init__(**parent_kwargs)
        vals = defaultdict(dict)
        for n, inf in self.info_fields.items():
            v = new_kwargs.get(n, None)
            if v is not None:
                vals[n]['i'] = v
            else:
                v = inf.default_value

            if inf.default_override is not None:
                vals[n]['e'] = inf.default_override

            vals[n]['d'] = inf.default_value

            for also in inf.also:
                if v is not None and vals[also.name].setdefault('a', v) != v:
                    raise DuplicateAlsoException('Only one also is allowed')

        for n, vl in vals.items():
            inf = self.info_fields[n]
            v = vl.get('i', vl.get('e', vl.get('a', vl['d'])))

            # Make the POW property
            #
            # We set the name for the property to the inf.name since that's how we access the info on this object, but
            # the inf.property_name is used for the linkName so that the property's URI is generated based on that name.
            # This allows to set an attribute named inf.property_name on self while still having access to the property
            # through inf.name.
            setattr(self,
                    inf.name,
                    getattr(inf.cls, inf.property_type)(owner=self,
                                                        linkName=inf.property_name,
                                                        multiple=inf.multiple))
            ctxd_prop = getattr(self, inf.name).contextualize(self.context)
            if v is not None:
                ctxd_prop(v)

    def commit(self):
        '''
        Commit the data source *locally*

        This includes staging files such as they would be available for a translation. In general, a sub-class should
        implement :meth:`commit_augment` rather than this method, or at least call this method via super

        For example, if the data source produces a file, that file should be in
        '''
        self.commit_augment()

    def commit_augment():
        pass

    def defined_augment(self):
        return self.translation.has_defined_value()

    def identifier_augment(self):
        return self.make_identifier(self.translation.defined_values[0].identifier.n3())

    def __str__(self):
        return self.format_str(False)

    def format_str(self, stored):
        try:
            sio = six.StringIO()
            print(self.__class__.__name__, file=sio)
            for info in self.info_fields.values():
                attr = getattr(self, info.name)
                if stored:
                    attr_vals = list()
                    for x in attr.get():
                        if x not in attr_vals:
                            attr_vals.append(x)
                else:
                    attr_vals = attr.defined_values
                if attr_vals:
                    print('    ' + info.display_name, end=': ', file=sio)
                    for val in sorted(attr_vals):
                        val_line_sep = '\n      ' + ' ' * len(info.display_name)
                        if isinstance(val, DataSource):
                            valstr = val.format_str(stored)
                        elif isinstance(val, URIRef):
                            valstr = val.n3()
                        elif isinstance(val, six.string_types):
                            valstr = repr(val)
                        else:
                            valstr = str(val)
                        print(val_line_sep.join(valstr.split('\n')), end=' ', file=sio)
                    print(file=sio)
            return sio.getvalue()
        except AttributeError:
            return super(DataSource, self).__str__()


class Translation(DataObject):
    """
    Representation of the method by which a DataSource was translated and
    the sources of that translation.  Unlike the 'source' field attached to
    DataSources, the Translation may distinguish different kinds of input
    source to a translation.
    """

    translator = ObjectProperty()

    def defined_augment(self):
        return self.translator.has_defined_value() and self.translator.onedef().defined

    def identifier_augment(self):
        return self.make_identifier(self.translator.onedef().identifier.n3())


class GenericTranslation(Translation):
    """
    A generic translation that just has sources in order
    """

    source = ObjectProperty(multiple=True)

    def defined_augment(self):
        return super(GenericTranslation, self).defined_augment() and \
                self.source.has_defined_value()

    def identifier_augment(self):
        data = super(GenericTranslation, self).identifier_augment().n3() + \
                "".join(x.identifier.n3() for x in self.source.defined_values)
        return self.make_identifier(data)


class DataObjectContextDataSource(DataSource):
    def __init__(self, context, **kwargs):
        super(DataObjectContextDataSource, self).__init__(**kwargs)
        if context is not None:
            self.context = context
        else:
            self.context = Context()


def format_types(typ):
    if isinstance(typ, OneOrMore):
        return ':class:`{}` (:class:`{}`)'.format(FCN(OneOrMore), FCN(typ.source_type))
    elif isinstance(typ, type):
        return ':class:`{}`'.format(FCN(typ))
    else:
        return ', '.join(':class:`{}`'.format(FCN(x)) for x in typ)


class DataTransatorType(type(DataObject)):
    def __init__(self, name, bases, dct):
        super(DataTransatorType, self).__init__(name, bases, dct)

        if not getattr(self, '__doc__', None):
            self.__doc__ = '''Input type(s): {}\n
                              Output type(s): {}\n
                              URI: {}'''.format(format_types(self.input_type),
                                                format_types(self.output_type),
                                                self.translator_identifier)


class BaseDataTranslator(six.with_metaclass(DataTransatorType, DataObject)):
    """ Translates from a data source to PyOpenWorm objects """

    input_type = DataSource
    output_type = DataSource
    translator_identifier = None
    translation_type = Translation

    def __init__(self, **kwargs):
        if self.translator_identifier is not None and 'ident' not in kwargs:
            super(BaseDataTranslator, self).__init__(ident=self.translator_identifier, **kwargs)
        else:
            super(BaseDataTranslator, self).__init__(**kwargs)

    def __call__(self, *args, **kwargs):
        self.output_key = kwargs.pop('output_key', None)
        try:
            return self.translate(*args, **kwargs)
        finally:
            self.output_key = None

    def __str__(self):
        s = '''Input type(s): {}
               Output type(s): {}'''.format(self.input_type,
                                            self.output_type)
        return '\n'.join(x.strip() for x in s.split('\n'))

    def translate(self, *args, **kwargs):
        '''
        Notionally, this method takes a data source, which is translated into
        some other data source. There doesn't necessarily need to be an input
        data source.
        '''
        raise NotImplementedError

    def make_translation(self, sources=()):
        '''
        It's intended that implementations of DataTranslator will override this
        method to make custom Translations according with how different
        arguments to Translate are (or are not) distinguished.

        The actual properties of a Translation subclass must be defined within
        the 'translate' method
        '''
        return self.translation_type.contextualize(self.context)(translator=self)

    def make_new_output(self, sources, *args, **kwargs):
        trans = self.make_translation(sources)
        res = self.output_type.contextualize(self.context)(*args, translation=trans,
                                                           key=self.output_key, **kwargs)
        for s in sources:
            res.contextualize(self.context).source(s)

        return res


class OneOrMore(object):
<<<<<<< HEAD
=======
    """
    Wrapper for :class:`DataTranslator` input :class:`DataSource` types indicating that one or more of the wrapped type
    must be provided to the translator
    """
>>>>>>> a468cb71
    def __init__(self, source_type):
        self.source_type = source_type

    def __repr__(self):
        return FCN(type(self)) + '(' + repr(self.source_type) + ')'


class DataTranslator(BaseDataTranslator):
    """
    A specialization with the :class:`GenericTranslation` translation type that adds
    sources for the translation automatically when a new output is made
    """

    translation_type = GenericTranslation

    def make_translation(self, sources=()):
        res = super(DataTranslator, self).make_translation(sources)
        for s in sources:
            res.source(s)
        return res


class PersonDataTranslator(BaseDataTranslator):
    """ A person who was responsible for carrying out the translation of a data source """

    person = ObjectProperty(multiple=True)
    ''' A person responsible for carrying out the translation. '''

    # No translate impl is provided here since this is intended purely as a descriptive object


__yarom_mapped_classes__ = (Translation, DataSource, DataTranslator,
                            BaseDataTranslator, GenericTranslation, PersonDataTranslator)<|MERGE_RESOLUTION|>--- conflicted
+++ resolved
@@ -374,13 +374,10 @@
 
 
 class OneOrMore(object):
-<<<<<<< HEAD
-=======
     """
     Wrapper for :class:`DataTranslator` input :class:`DataSource` types indicating that one or more of the wrapped type
     must be provided to the translator
     """
->>>>>>> a468cb71
     def __init__(self, source_type):
         self.source_type = source_type
 
