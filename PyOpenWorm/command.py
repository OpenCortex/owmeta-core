from __future__ import print_function, absolute_import
import sys
import os
<<<<<<< HEAD
from os.path import exists, abspath, join as pth_join, dirname, isabs, relpath, normpath
from os import makedirs, mkdir, listdir
=======
from os.path import exists, abspath, join as pth_join, dirname, isabs, relpath
from os import makedirs, mkdir, listdir, rename
>>>>>>> a468cb71
from contextlib import contextmanager
import hashlib
import shutil
import json
import logging
import errno
<<<<<<< HEAD
=======
from collections import namedtuple
from six import string_types

>>>>>>> a468cb71
try:
    from tempfile import TemporaryDirectory
except ImportError:
    from backports.tempfile import TemporaryDirectory

from .command_util import IVar, SubCommand
<<<<<<< HEAD
from .context import Context
=======
from .context import Context, DATA_CONTEXT_KEY, IMPORTS_CONTEXT_KEY
from .capability import provide, is_capable
from .capabilities import FilePathProvider
from .datasource_loader import DataSourceDirLoader, LoadFailed
>>>>>>> a468cb71


L = logging.getLogger(__name__)

<<<<<<< HEAD
DATA_CONTEXT_KEY = 'data_context_id'
IMPORTS_CONTEXT_KEY = 'imports_context_id'
DEFAULT_SAVE_CALLABLE_NAME = 'pow_data'

=======
DEFAULT_SAVE_CALLABLE_NAME = 'pow_data'


class POWSourceData(object):
    ''' Commands for saving and loading data for DataSources '''
    def __init__(self, parent):
        self._source_command = parent
        self._pow_command = parent._parent

    def retrieve(self, source, archive='data.tar', archive_type=None):
        '''
        Retrieves the data for the source

        Parameters
        ----------
        source : str
            The source for data
        archive : str
            The file name of the archive. If this ends with an extension like
            '.zip', and no `archive_type` argument is given, then an archive
            will be created of that type. The archive name will *not* have any
            extension appended in any case.
        archive_type : str
            The type of the archive to create.
        '''
        sid = self._pow_command._den3(source)
        if not archive_type:
            for ext in EXT_TO_ARCHIVE_FMT:
                if archive.endswith(ext):
                    archive_type = EXT_TO_ARCHIVE_FMT.get(ext)
                    break

        if not archive_type:
            if ext:
                msg = "The extension '{}', does not match any known archive format." \
                        " Defaulting to TAR format"
                L.warning(msg.format(ext))
            archive_type = 'tar'

        try:
            dd = self._pow_command._dsd[sid]
        except KeyError:
            raise GenericUserError('Could not find data for {} ({})'.format(sid, source))

        with self._pow_command._tempdir(prefix='pow-source-data-retrieve.') as d:
            temp_archive = shutil.make_archive(pth_join(d, 'archive'), archive_type, dd)
            rename(temp_archive, archive)


EXT_TO_ARCHIVE_FMT = {
    '.tar.bz2': 'bztar',
    '.tar.gz': 'gztar',
    '.tar.xz': 'xztar',
    '.tar': 'tar',
    '.zip': 'zip',
}

>>>>>>> a468cb71

class POWSource(object):
    ''' Commands for working with DataSource objects '''

    data = SubCommand(POWSourceData)

    def __init__(self, parent):
        self._parent = parent

    # Commands specific to sources
    def create(self, kind, key, *args, **kwargs):
        """
        Create the source and add it to the graph.

        Arguments are determined by the type of the data source

        Parameters
        ----------
        kind : rdflib.term.URIRef
            The kind of source to create
        key : str
            The key, a unique name for the source
        """

    def list(self, context=None, kind=None, full=False):
        """
        List known sources

        Parameters
        ----------
        kind : str
            Only list sources of this kind
        context : str
            The context to query for sources
        full : bool
            Whether to (attempt to) shorten the source URIs by using the namespace manager
        """
<<<<<<< HEAD
        from PyOpenWorm.datasource import DataSource
        conf = self._parent._conf()
        ctx = self._parent._data_ctx()
        dt = ctx.stored(DataSource)(conf=conf)
        nm = conf['rdf.graph'].namespace_manager
        for x in dt.load():
            yield nm.normalizeUri(x.identifier)
=======
        from .datasource import DataSource
        conf = self._parent._conf()
        if context is not None:
            ctx = self._make_ctx(context)
        else:
            ctx = self._parent._data_ctx
        if kind is None:
            kind = DataSource.rdf_type
        kind_uri = self._parent._den3(kind)

        dst = ctx.stored(ctx.stored.resolve_class(kind_uri))
        dt = dst(conf=conf)
        nm = conf['rdf.graph'].namespace_manager
        for x in dt.load():
            if full:
                yield x.identifier
            else:
                yield nm.normalizeUri(x.identifier)
>>>>>>> a468cb71

    def show(self, data_source):
        '''
        Parameters
        ----------
        data_source : str
            The ID of the data source to show
        '''
        from PyOpenWorm.datasource import DataSource

        uri = self._parent._den3(data_source)
        for x in self._parent._data_ctx.stored(DataSource)(ident=uri).load():
            self._parent.message(x.format_str(stored=True))

    def list_kinds(self):
        """
        List kinds of sources
        """
        from .datasource import DataSource
        from .dataObject import TypeDataObject, RDFSSubClassOfProperty
        from yarom.graphObject import ZeroOrMoreTQLayer
        from .rdf_query_util import zomifier
        conf = self._parent._conf()
        ctx = self._parent._data_ctx
        rdfto = ctx.stored(DataSource.rdf_type_object)
        sc = ctx.stored(TypeDataObject)()
        sc.attach_property(RDFSSubClassOfProperty)
        sc.rdfs_subclassof_property(rdfto)
        nm = conf['rdf.graph'].namespace_manager
        g = ZeroOrMoreTQLayer(zomifier(DataSource.rdf_type), ctx.stored.rdf_graph())
        for x in sc.load(graph=g):
            yield nm.normalizeUri(x.identifier)


class POWTranslator(object):
    def __init__(self, parent):
        self._parent = parent

    def list(self, context=None, full=False):
        '''
        List translator types

        Parameters
        ----------
        context : str
            The root context to search
        full : bool
            Whether to (attempt to) shorten the source URIs by using the namespace manager
        '''
        from PyOpenWorm.datasource import DataTranslator
        conf = self._parent._conf()
        if context is not None:
            ctx = self._make_ctx(context)
        else:
            ctx = self._parent._data_ctx
        dt = ctx.stored(DataTranslator)(conf=conf)
        nm = conf['rdf.graph'].namespace_manager
        for x in dt.load():
            if full:
                yield x.identifier
            else:
                yield nm.normalizeUri(x.identifier)

    def show(self, translator):
        '''
        Show a translator

        Parameters
        ----------
        translator : str
            The translator to show
        '''
        from PyOpenWorm.datasource import DataTranslator
        conf = self._parent._conf()
        uri = self._parent._den3(translator)
        dt = self._parent._data_ctx.stored(DataTranslator)(ident=uri, conf=conf)
        for x in dt.load():
            self._parent.message(x)
            return


class POWNamespace(object):
    def __init__(self, parent):
        self._parent = parent

    def list(self):
        conf = self._parent._conf()
        nm = conf['rdf.graph'].namespace_manager
        for prefix, uri in nm.namespaces():
            self._parent.message(prefix, uri.n3())


class _ProgressMock(object):

    def __getattr__(self, name):
        return type(self)()

    def __call__(self, *args, **kwargs):
        return type(self)()


class POWDist(object):
    def __init__(self, parent):
        self._parent = parent


class POWConfig(object):
    user = IVar(value_type=bool,
                default_value=False,
                doc='If set, configs are only for the user; otherwise, they \
                       would be committed to the repository')

    def __init__(self, parent):
        self._parent = parent

    def __setattr__(self, t, v):
        super(POWConfig, self).__setattr__(t, v)

    @IVar.property('user.conf', value_type=str)
    def user_config_file(self):
        ''' The user config file name '''
        if isabs(self._user_config_file):
            return self._user_config_file
        return pth_join(self._parent.powdir, self._user_config_file)

    @user_config_file.setter
    def user_config_file(self, val):
        self._user_config_file = val

    def _get_config_file(self):
        if not exists(self._parent.powdir):
            raise POWDirMissingException(self._parent.powdir)

        if self.user:
            res = self.user_config_file
        else:
            res = self._parent.config_file

        if not exists(res):
            if self.user:
                self._init_user_config_file()
            else:
                self._parent._init_config_file()
        return res

    def _init_user_config_file(self):
        with open(self.user_config_file, 'w') as f:
            write_config({}, f)

    def get(self, key):
        '''
        Read a config value

        Parameters
        ----------
        key : str
            The configuration key
        '''
        fname = self._get_config_file()
        with open(fname, 'r') as f:
            ob = json.load(f)
            return ob.get(key)

    def set(self, key, value):
        '''
        Set a config value

        Parameters
        ----------
        key : str
            The configuration key
        value : str
            The value to set
        '''
        fname = self._get_config_file()
        with open(fname, 'r+') as f:
            ob = json.load(f)
            f.seek(0)
            try:
                json_value = json.loads(value)
            except ValueError:
                json_value = value
            ob[key] = json_value
            write_config(ob, f)

    def delete(self, key):
        '''
        Deletes a config value

        Parameters
        ----------
        key : str
            The configuration key
        '''
        fname = self._get_config_file()
        with open(fname, 'r+') as f:
            ob = json.load(f)
            f.seek(0)
            del ob[key]
            write_config(ob, f)


_PROGRESS_MOCK = _ProgressMock()


@contextmanager
def default_progress_reporter(*args, **kwargs):
    yield _PROGRESS_MOCK


class POWTranslator(object):
    def __init__(self, parent):
        self._parent = parent

    def list(self, context=None):
        '''
        List translator types
        '''
        from PyOpenWorm.datasource import DataTranslator
        conf = self._parent._conf()
        dt = self._parent._data_ctx.stored(DataTranslator)(conf=conf)
        nm = conf['rdf.graph'].namespace_manager
        for x in dt.load():
            yield nm.normalizeUri(x.identifier)

    def show(self, translator):
        '''
        Show a translator

        Parameters
        ----------
        translator : str
            The translator to show
        '''
        from PyOpenWorm.datasource import DataTranslator
        conf = self._parent._conf()
        uri = self._parent._den3(translator)
        dt = self._parent._data_ctx.stored(DataTranslator)(ident=uri, conf=conf)
        for x in dt.load():
            self._parent.message(x)
            return


class POWNamespace(object):
    def __init__(self, parent):
        self._parent = parent

    def list(self):
        conf = self._parent._conf()
        nm = conf['rdf.graph'].namespace_manager
        for prefix, uri in nm.namespaces():
            self._parent.message(prefix, uri.n3())


class _ProgressMock(object):

    def __getattr__(self, name):
        return type(self)()

    def __call__(self, *args, **kwargs):
        return type(self)()


class POWConfig(object):
    user = IVar(value_type=bool,
                default_value=False,
                doc='If set, configs are only for the user; otherwise, they \
                       would be committed to the repository')

    def __init__(self, parent):
        self._parent = parent

    def __setattr__(self, t, v):
        super(POWConfig, self).__setattr__(t, v)

    @IVar.property('user.conf', value_type=str)
    def user_config_file(self):
        ''' The user config file name '''
        if isabs(self._user_config_file):
            return self._user_config_file
        return pth_join(self._parent.powdir, self._user_config_file)

    @user_config_file.setter
    def user_config_file(self, val):
        self._user_config_file = val

    def _get_config_file(self):
        if not exists(self._parent.powdir):
            raise POWDirMissingException(self._parent.powdir)

        if self.user:
            res = self.user_config_file
        else:
            res = self._parent.config_file

        if not exists(res):
            if self.user:
                self._init_user_config_file()
            else:
                self._parent._init_config_file()
        return res

    def _init_user_config_file(self):
        with open(self.user_config_file, 'w') as f:
            write_config({}, f)

    def get(self, key):
        '''
        Read a config value

        Parameters
        ----------
        key : str
            The configuration key
        '''
        fname = self._get_config_file()
        with open(fname, 'r') as f:
            ob = json.load(f)
            return ob.get(key)

    def set(self, key, value):
        '''
        Set a config value

        Parameters
        ----------
        key : str
            The configuration key
        value : str
            The value to set
        '''
        fname = self._get_config_file()
        with open(fname, 'r+') as f:
            ob = json.load(f)
            f.seek(0)
            try:
                json_value = json.loads(value)
            except json.decoder.JSONDecodeError:
                json_value = value
            ob[key] = json_value
            write_config(ob, f)

    def delete(self, key):
        '''
        Deletes a config value

        Parameters
        ----------
        key : str
            The configuration key
        '''
        fname = self._get_config_file()
        with open(fname, 'r+') as f:
            ob = json.load(f)
            f.seek(0)
            del ob[key]
            write_config(ob, f)


_PROGRESS_MOCK = _ProgressMock()


@contextmanager
def default_progress_reporter(*args, **kwargs):
    yield _PROGRESS_MOCK


class POW(object):
    """
    High-level commands for working with PyOpenWorm data
    """

    graph_accessor_finder = IVar(doc='Finds an RDFLib graph from the given URL')

    basedir = IVar('.', doc='The base directory. powdir is resolved against this base')

    repository_provider = IVar(doc='The provider of the repository logic'
                                   ' (cloning, initializing, committing, checkouts)')

    # N.B.: Sub-commands are created on-demand when you access the attribute,
    # hence they do not, in any way, store attributes set on them. You must
    # save the instance of the subcommand to a variable in order to make
    # multiple statements including that sub-command
    config = SubCommand(POWConfig)

    source = SubCommand(POWSource)

    translator = SubCommand(POWTranslator)

    namespace = SubCommand(POWNamespace)

    def __init__(self):
        self.progress_reporter = default_progress_reporter
        self.message = lambda *args, **kwargs: print(*args, **kwargs)
<<<<<<< HEAD
=======
        self._data_source_directories = None
>>>>>>> a468cb71

    @IVar.property('.pow')
    def powdir(self):
        '''
        The base directory for PyOpenWorm files. The repository provider's files also go under here
        '''
        if isabs(self._powdir):
            return self._powdir
        return pth_join(self.basedir, self._powdir)

    @powdir.setter
    def powdir(self, val):
        self._powdir = val

    @IVar.property('pow.conf', value_type=str)
    def config_file(self):
        ''' The config file name '''
        if isabs(self._config_file):
            return self._config_file
        return pth_join(self.powdir, self._config_file)

    @config_file.setter
    def config_file(self, val):
        self._config_file = val

    @IVar.property('worm.db')
    def store_name(self):
        ''' The file name of the database store '''
        if isabs(self._store_name):
            return self._store_name
        return pth_join(self.powdir, self._store_name)

    @store_name.setter
    def store_name(self, val):
        self._store_name = val

    def _ensure_powdir(self):
        if not exists(self.powdir):
            makedirs(self.powdir)

    @IVar.property
    def log_level(self):
<<<<<<< HEAD
        '''
        Log level
        '''
=======
        ''' Log level '''
>>>>>>> a468cb71
        return logging.getLevelName(logging.getLogger().getEffectiveLevel())

    @log_level.setter
    def log_level(self, level):
<<<<<<< HEAD
        logging.basicConfig()
        logging.getLogger().setLevel(getattr(logging, level))
        logging.getLogger('PyOpenWorm.mapper').setLevel(logging.ERROR)
        # Tailoring for known loggers

=======
        logging.getLogger().setLevel(getattr(logging, level.upper()))
        # Tailoring for known loggers

        # Generally, too verbose for the user
        logging.getLogger('PyOpenWorm.mapper').setLevel(logging.ERROR)

>>>>>>> a468cb71
    def save(self, module, provider=None, context=None):
        '''
        Save the data in the given context

        Parameters
        ----------
        module : str
            Name of the module housing the provider
        provider : str
            Name of the provider, a callble that accepts a context object and adds statements to it. Can be a "dotted"
            name indicating attribute accesses
        context : str
            The target context
        '''
        import importlib as IM
        conf = self._conf()
<<<<<<< HEAD
        if not context:
            ctx = self._data_ctx
        else:
            ctx = Context(ident=context, conf=conf)
=======
>>>>>>> a468cb71

        m = IM.import_module(module)
        if not provider:
            provider = DEFAULT_SAVE_CALLABLE_NAME
<<<<<<< HEAD
=======
        if not context:
            ctx = _POWSaveContext(self._data_ctx, m)
        else:
            ctx = _POWSaveContext(Context(ident=context, conf=conf), m)
>>>>>>> a468cb71
        attr_chain = provider.split('.')
        p = m
        for x in attr_chain:
            p = getattr(p, x)
        p(ctx)
        # validation of imports
        ctx.save_context(graph=conf['rdf.graph'])
<<<<<<< HEAD
=======
        return ctx.created_contexts()
>>>>>>> a468cb71

    def context(self, context=None, user=False):
        '''
        Read or set current target context for the repository

        Parameters
        ----------
        context : str
            The context to set
        user : bool
            If set, set the context only for the current user. Has no effect for retrieving the context
        '''
        if context is not None:
            config = self.config
            config.user = user
            config.set(DATA_CONTEXT_KEY, context)
        else:
            return self._conf().get(DATA_CONTEXT_KEY)

    def imports_context(self, context=None, user=False):
        '''
        Read or set current target imports context for the repository

        Parameters
        ----------
        context : str
            The context to set
        user : bool
            If set, set the context only for the current user. Has no effect for retrieving the context
        '''
        if context is not None:
            config = self.config
            config.user = user
            config.set(IMPORTS_CONTEXT_KEY, context)
        else:
            return self._conf().get(IMPORTS_CONTEXT_KEY)

    def init(self, update_existing_config=False):
        """
        Makes a new graph store.

        The configuration file will be created if it does not exist. If it
        *does* exist, the location of the database store will, by default, not
        be changed in that file

        Parameters
        ----------
        update_existing_config : bool
            If True, updates the existing config file to point to the given
            file for the store configuration
        """
        try:
            self._ensure_powdir()
            if not exists(self.config_file):
                self._init_config_file()
            elif update_existing_config:
                with open(self.config_file, 'r+') as f:
                    conf = json.load(f)
                    conf['rdf.store_conf'] = relpath(abspath(self.store_name),
                                                     abspath(self.basedir))
                    f.seek(0)
                    write_config(conf, f)

            self._init_store()
            self._init_repository()
        except Exception:
            self._ensure_no_powdir()
            raise

    def _ensure_no_powdir(self):
        if exists(self.powdir):
            shutil.rmtree(self.powdir)

    def _init_config_file(self):
        with open(self._default_config(), 'r') as f:
            default = json.load(f)
            with open(self.config_file, 'w') as of:
                default['rdf.store_conf'] = relpath(abspath(self.store_name),
                                                    abspath(self.basedir))
                write_config(default, of)

    def _init_repository(self):
        if self.repository_provider is not None:
            self.repository_provider.init(base=self.powdir)

    def _den3(self, s):
        from rdflib.namespace import is_ncname
        from rdflib.term import URIRef
        conf = self._conf()
        nm = conf['rdf.graph'].namespace_manager
<<<<<<< HEAD
        s = s.strip('<>')
=======
        s = s.strip(u'<>')
>>>>>>> a468cb71
        parts = s.split(':')
        if len(parts) > 1 and is_ncname(parts[1]):
            for pref, ns in nm.namespaces():
                if pref == parts[0]:
                    s = URIRef(ns + parts[1])
                    break
        return URIRef(s)

    def fetch_graph(self, url):
        """
        Fetch a graph

        Parameters
        ----------
        url : str
            URL for the graph
        """
        res = self._obtain_graph_accessor(url)
        if not res:
            raise UnreadableGraphException('Could not read the graph at {}'.format(url))
        return res()

    def add_graph(self, url=None, context=None, include_imports=True):
        """
        Fetch a graph and add it to the local store.

        Parameters
        ----------
        url : str
            The URL of the graph to fetch
        context : rdflib.term.URIRef
            If provided, only this context and, optionally, its imported graphs
            will be added.
        include_imports : bool
            If True, imports of the named context will be included. Has no
            effect if context is None.
        """
        graph = self.fetch_graph(url)
        dat = self._conf()

        dat['rdf.graph'].addN(graph.quads((None, None, None, context)))

    def _obtain_graph_accessor(self, url):
        if self.graph_accessor_finder is None:
            raise Exception('No graph_accessor_finder has been configured')

        return self.graph_accessor_finder(url)

    def _conf(self):
        from PyOpenWorm.data import Data
        dat = getattr(self, '_dat', None)
        if not dat or self._dat_file != self.config_file:
            if not exists(self.config_file):
                raise NoConfigFileError(self.config_file)

            with open(self.config_file) as repo_config:
                rc = json.load(repo_config)
            if not exists(self.config.user_config_file):
                uc = {}
            else:
                with open(self.config.user_config_file) as user_config:
                    uc = json.load(user_config)

            rc.update(uc)
            store_conf = rc.get('rdf.store_conf', None)
<<<<<<< HEAD
            if store_conf and isinstance(store_conf, str) and not isabs(store_conf):
=======
            if store_conf and isinstance(store_conf, string_types) and not isabs(store_conf):
>>>>>>> a468cb71
                rc['rdf.store_conf'] = abspath(pth_join(self.basedir, store_conf))
            dat = Data.process_config(rc)
            dat.init_database()
            self._dat = dat
            self._dat_file = self.config_file
        return dat

    _init_store = _conf

    def clone(self, url=None, update_existing_config=False):
        """Clone a data store

        Parameters
        ----------
        url : str
            URL of the data store to clone
        update_existing_config : bool
            If True, updates the existing config file to point to the given
            file for the store configuration
        """
        try:
            makedirs(self.powdir)
            self.message('Cloning...', file=sys.stderr)
            with self.progress_reporter(file=sys.stderr, unit=' objects', miniters=0) as progress:
                self.repository_provider.clone(url, base=self.powdir, progress=progress)
            if not exists(self.config_file):
                self._init_config_file()
            self._init_store()
            self.message('Deserializing...', file=sys.stderr)
<<<<<<< HEAD
            with self.progress_reporter(unit=' ctx', file=sys.stderr) as ctx_prog, \
                    self.progress_reporter(unit=' triples', file=sys.stderr, leave=False) as trip_prog:
                self._load_all_graphs(ctx_prog, trip_prog)
=======
            self._regenerate_database()
>>>>>>> a468cb71
            self.message('Done!', file=sys.stderr)
        except BaseException as e:
            self._ensure_no_powdir()
            raise e

    def regendb(self):
        from glob import glob
        for g in glob(self.store_name + '*'):
            self.message('unlink', g)
            self.unlink(g)
        self._regenerate_database()

    def _regenerate_database(self):
        with self.progress_reporter(unit=' ctx', file=sys.stderr) as ctx_prog, \
                self.progress_reporter(unit=' triples', file=sys.stderr, leave=False) as trip_prog:
            self._load_all_graphs(ctx_prog, trip_prog)

    def _load_all_graphs(self, progress, trip_prog):
        import transaction
        from rdflib import plugin
        from rdflib.parser import Parser, create_input_source
        idx_fname = pth_join(self.powdir, 'graphs', 'index')
        triples_read = 0
        if exists(idx_fname):
            dest = self._conf()['rdf.graph']
            with open(idx_fname) as index_file:
                cnt = 0
                for l in index_file:
                    cnt += 1
                index_file.seek(0)
                progress.total = cnt
                with transaction.manager:
                    for l in index_file:
                        fname, ctx = l.strip().split(' ')
                        parser = plugin.get('nt', Parser)()
                        with open(pth_join(self.powdir, 'graphs', fname), 'rb') as f, \
                                _BatchAddGraph(dest.get_context(ctx), batchsize=4000) as g:
                            parser.parse(create_input_source(f), g)
                        progress.update(1)
                        triples_read += g.count
                        trip_prog.update(g.count)
                    progress.write('Finalizing writes to database...')
        progress.write('Loaded {:,} triples'.format(triples_read))

<<<<<<< HEAD
    def translate(self, translator, imports_context_ident, output_key=None, translation_directory=None,
=======
    def translate(self, translator, output_key=None,
>>>>>>> a468cb71
                  data_sources=(), named_data_sources=None):
        """
        Do a translation with the named translator and inputs

        Parameters
        ----------
        translator : str
            Translator identifier
        imports_context_ident : str
            Identifier for the imports context. All imports go in here
        output_key : str
            Output identifier
<<<<<<< HEAD
        translation_directory : str
            Directory holding files used in the translation, if needed
=======
>>>>>>> a468cb71
        data_sources : list of str
            Input data sources
        named_data_sources : dict
            Named input data sources
        """
        if named_data_sources is None:
            named_data_sources = dict()
<<<<<<< HEAD
        imports_context = Context(ident=imports_context_ident, conf=self._conf())
=======
>>>>>>> a468cb71
        translator_obj = self._lookup_translator(translator)
        if translator_obj is None:
            raise GenericUserError('No translator for ' + translator)

<<<<<<< HEAD
        graph = self._rdf
=======
>>>>>>> a468cb71
        positional_sources = [self._lookup_source(src) for src in data_sources]
        if None in positional_sources:
            raise GenericUserError('No source for ' + data_sources[positional_sources.index(None)])
        named_sources = {k: self._lookup_source(src) for k, src in named_data_sources}
<<<<<<< HEAD
        saved_contexts = set([])
        with TemporaryDirectory(prefix='pow-translate.') as d:
            orig_wd = os.getcwd()
            os.chdir(d)
            try:
                if translation_directory:
                    self._stage_translation_directory(normpath(pth_join(orig_wd, translation_directory)), d)
                res = translator_obj(*positional_sources, output_key=output_key, **named_sources)
                res.data_context.save_context(inline_imports=True, graph=graph, saved_contexts=saved_contexts)
                res.data_context.save_imports(imports_context, graph=graph)
                res.evidence_context.save_context(inline_imports=True, graph=graph, saved_contexts=saved_contexts)
                res.evidence_context.save_imports(imports_context, graph=graph)
            finally:
                os.chdir(orig_wd)

=======
        with self._tempdir(prefix='pow-translate.') as d:
            orig_wd = os.getcwd()
            os.chdir(d)
            try:
                res = translator_obj(*positional_sources, output_key=output_key, **named_sources)
                res.commit()
            finally:
                os.chdir(orig_wd)

    @contextmanager
    def _tempdir(self, *args, **kwargs):
        td = pth_join(self.powdir, 'temp')
        if not exists(td):
            makedirs(td, exist_ok=True)
        kwargs['dir'] = td
        with TemporaryDirectory(*args, **kwargs) as d:
            yield d

    @property
    def _dsd(self):
        self._load_data_source_directories()
        return self._data_source_directories

    def _load_data_source_directories(self):
        if not self._data_source_directories:
            # The DSD holds mappings to data sources we've loaded before. In general, this allows the individual loaders
            # to not worry about checking if they have loaded something before.

            # XXX persist the dict
            lclasses = [POWDirDataSourceDirLoader]
            dsd = _DSD(dict(), pth_join(self.powdir, 'data_source_data'), lclasses)
            dindex = open(pth_join(self.powdir, 'data_source_directories'))
            for ds_id, dname in (x.split(' ', 1) for x in dindex):
                dsd[ds_id] = dname.strip()
            self._data_source_directories = dsd

>>>>>>> a468cb71
    def _stage_translation_directory(self, source_directory, target_directory):
        self.message('Copying files into {} from {}'.format(target_directory, source_directory))
        # TODO: Add support for a selector based on a MANIFEST and/or ignore
        # file to pass in as the 'ignore' option to copytree
        for dirent in listdir(source_directory):
            src = pth_join(source_directory, dirent)
            dst = pth_join(target_directory, dirent)
            self.message('Copying {} to {}'.format(src, dst))
            try:
                shutil.copytree(src, dst)
            except OSError as e:
                if e.errno == errno.ENOTDIR:
                    shutil.copy2(src, dst)

    def _lookup_translator(self, tname):
        from PyOpenWorm.datasource import DataTranslator
        for x in self._data_ctx.stored(DataTranslator)(ident=tname).load():
            return x

    def _lookup_source(self, sname):
        from PyOpenWorm.datasource import DataSource
        for x in self._data_ctx.stored(DataSource)(ident=sname).load():
<<<<<<< HEAD
            return x

    @property
=======
            if is_capable(x):
                provide(x, self._cap_provs)
            return x

    @property
    def _cap_provs(self):
        return [DataSourceDirectoryProvider(self._dsd)]

    @property
>>>>>>> a468cb71
    def _data_ctx(self):
        conf = self._conf()
        try:
            return Context(ident=conf[DATA_CONTEXT_KEY], conf=conf)
        except KeyError:
            raise ConfigMissingException(DATA_CONTEXT_KEY)
<<<<<<< HEAD
=======

    def _make_ctx(self, ctxid):
        return Context(ident=ctxid, conf=self._conf())
>>>>>>> a468cb71

    def reconstitute(self, data_source):
        '''
        Recreate a data source by executing the chain of translators that went into making it.

        Parameters
        ----------
        data_source : str
            Identifier for the data source to reconstitute
        '''

    def serialize(self, context=None, destination=None, format='nquads', whole_graph=False):
        '''
        Serialize the current data context or the one provided

        Parameters
        ----------
        context : str
            The context to save
        destination : file or str
            A file-like object to write the file to or a file name. If not provided, messages the result.
        format : str
            Serialization format (ex, 'n3', 'nquads')
        whole_graph: bool
            Serialize all contexts from all graphs (this probably isn't what you want)
        '''

        retstr = False
        if destination is None:
            from six import BytesIO
            retstr = True
            destination = BytesIO()

        if context is None:
            ctx = self._data_ctx
        else:
            ctx = Context(ident=context, conf=self._conf())

        if whole_graph:
            self._conf()['rdf.graph'].serialize(destination, format=format)
        else:
            ctx.stored.rdf_graph().serialize(destination, format=format)

        if retstr:
            self.message(destination.getvalue().decode(encoding='utf-8'))

    def _package_path(self):
        """
        Get the package path
        """
        from pkgutil import get_loader
        return dirname(get_loader('PyOpenWorm').get_filename())

    def _default_config(self):
        return pth_join(self._package_path(), 'default.conf')

    def list_contexts(self):
        '''
        List contexts
        '''
        for c in self._conf()['rdf.graph'].contexts():
            yield c.identifier

    @property
    def _rdf(self):
        return self._conf()['rdf.graph']

    def commit(self, message):
        '''
        Write the graph to the local repository

        Parameters
        ----------
        message : str
            commit message
        '''
        repo = self.repository_provider
        self._serialize_graphs()
        repo.commit(message)

    def _serialize_graphs(self):
        from rdflib import plugin
        from rdflib.serializer import Serializer
        g = self._conf()['rdf.graph']
        repo = self.repository_provider

        repo.base = self.powdir
        graphs_base = pth_join(self.powdir, 'graphs')

        if repo.is_dirty:
            repo.reset()

        if exists(graphs_base):
            repo.remove(['graphs'], recursive=True)
            shutil.rmtree(graphs_base)

        mkdir(graphs_base)
        files = []
        ctx_data = []
        for x in g.contexts():
            ident = x.identifier
            hs = hashlib.sha256(ident.encode()).hexdigest()
            fname = pth_join(graphs_base, hs + '.nt')
            i = 1
            while exists(fname):
                fname = pth_join(graphs_base, hs + '-' + i + '.nt')
                i += 1
            files.append(fname)
            serializer = plugin.get('nt', Serializer)(sorted(x))
            with open(fname, 'wb') as gfile:
                serializer.serialize(gfile)
            ctx_data.append((relpath(fname, graphs_base), ident))

        index_fname = pth_join(graphs_base, 'index')
        with open(index_fname, 'w') as index_file:
            for l in sorted(ctx_data):
                print(*l, file=index_file)

        files.append(index_fname)
        repo.add([relpath(f, self.powdir) for f in files] + [relpath(self.config_file, self.powdir),
                                                             'graphs'])

    def diff(self):
        """
        """
        self._serialize_graphs()

    def merge(self):
        """
        """

    def push(self):
        """
        """

    def tag(self):
        """
        """


class _POWSaveContext(Context):

    def __init__(self, backer, user_module=None):
        self._user_mod = user_module
        self._backer = backer  #: Backing context
        self._imported_ctx_ids = set([self._backer.identifier])
        self._created_ctxs = set()
        self._unvalidated_statements = []

    def add_import(self, ctx):
        self._imported_ctx_ids.add(ctx.identifier)
        # Remove unvalidated statements which had this new context as the one they are missing
        self._unvalidated_statements = [p for p in self._unvalidated_statements if p[2][0] != ctx.identifier]
        return self._backer.add_import(ctx)

    def add_statement(self, stmt):
        stmt_tuple = (stmt.subject, stmt.property, stmt.object)
        for p in (UnimportedContextRecord(x.context.identifier, i, stmt) for i, x in enumerate(stmt_tuple)
                  if x.context is not None and x.context.identifier not in self._imported_ctx_ids):
            from inspect import getouterframes, currentframe
            self._unvalidated_statements.append(SaveValidationFailureRecord(self._user_mod,
                                                                            getouterframes(currentframe()),
                                                                            p))
        return self._backer.add_statement(stmt)

    def __getattr__(self, name):
        return getattr(self._backer, name)

    def validate(self):
        unvalidated = []
        for c in self._created_ctxs:
            unvalidated += c._unvalidated_statements
        unvalidated += self._unvalidated_statements
        if unvalidated:
            raise StatementValidationError(unvalidated)

    def save_context(self, *args, **kwargs):
        self.validate()
        for c in self._created_ctxs:
            c.save_context(*args, **kwargs)
        return self._backer.save_context(*args, **kwargs)

    def created_contexts(self):
        for ctx in self._created_ctxs:
            for cctx in ctx.created_contexts():
                yield cctx
        yield self

    def new_context(self, ctx_id):
        res = self(type(self))(self(Context)(ident=ctx_id, conf=self.conf))
        self._created_ctxs.add(res)
        return res


class _BatchAddGraph(object):
    ''' Wrapper around graph that turns calls to 'add' into calls to 'addN' '''
    def __init__(self, graph, batchsize=1000, *args, **kwargs):
        self.graph = graph
        self.g = (graph,)
        self.batchsize = batchsize
        self.reset()

    def reset(self):
        self.batch = []
        self.count = 0

    def add(self, triple):
        if self.count > 0 and self.count % self.batchsize == 0:
            self.graph.addN(self.batch)
            self.batch = []
        self.count += 1
        self.batch.append(triple + self.g)

    def __enter__(self):
        self.reset()
        return self

    def __exit__(self, *exc):
        if exc[0] is None:
            self.graph.addN(self.batch)


def write_config(ob, f):
    json.dump(ob, f, sort_keys=True, indent=4, separators=(',', ': '))
    f.write('\n')
    f.truncate()


class GenericUserError(Exception):
    ''' An error which should be reported to the user. Not necessarily an error that is the user's fault '''


class InvalidGraphException(GenericUserError):
    ''' Thrown when a graph cannot be translated due to formatting errors '''


class UnreadableGraphException(GenericUserError):
    ''' Thrown when a graph cannot be read due to it being missing, the active user lacking permissions, etc. '''


class NoConfigFileError(GenericUserError):
<<<<<<< HEAD
    pass


class POWDirMissingException(GenericUserError):
    pass


=======
    pass


class POWDirMissingException(GenericUserError):
    pass


class SaveValidationFailureRecord(namedtuple('SaveValidationFailureRecord', ['user_module',
                                                                             'stack',
                                                                             'validation_record'])):

    def filtered_stack(self):
        umfile = getattr(self.user_module, '__file__', None)
        if umfile and umfile.endswith('pyc'):
            umfile = umfile[:-3] + 'py'
        ourfile = __file__

        if ourfile.endswith('pyc'):
            ourfile = ourfile[:-3] + 'py'

        def find_last_user_frame(frames):
            start = False
            lastum = 0
            res = []
            for i, f in enumerate(frames):
                if umfile and f[1].startswith(umfile):
                    lastum = i
                if start:
                    res.append(f)
                if not start and f[1].startswith(ourfile):
                    start = True
            return res[:lastum]

        return find_last_user_frame(self.stack)

    def __str__(self):
        from traceback import format_list
        stack = format_list([x[1:4] + (''.join(x[4]).strip(),) for x in self.filtered_stack()])
        fmt = '{}\n Traceback (most recent call last, PyOpenWorm frames omitted):\n {}'
        res = fmt.format(self.validation_record, '\n '.join(''.join(s for s in stack if s).split('\n')))
        return res.strip()


class _DSD(object):
    def __init__(self, ds_dict, base_directory, loader_classes):
        self._dsdict = ds_dict
        self._base_directory = base_directory
        self._lclasses = loader_classes

    def __getitem__(self, dsid):
        dsid = str(dsid)
        try:
            return self._dsdict[dsid]
        except KeyError:
            res = self._load_data_source(dsid)
            if res:
                self._dsdict[dsid] = res
                return res
            raise

    def _loaders(self):
        for cls in self._lclasses:
            nd = pth_join(self._base_directory, cls.dirkey)
            if not exists(nd):
                makedirs(nd)
            yield cls(nd)

    def _load_data_source(self, dsid):
        for loader in self._loaders():
            if loader.can_load(dsid):
                return loader(dsid)


class DataSourceDirectoryProvider(FilePathProvider):
    def __init__(self, dsd):
        self._dsd = dsd

    def __call__(self, ob):
        ident = ob.identifier
        try:
            path = self._dsd[ident]
        except KeyError:
            return None

        return _DSDP(path)


class _DSDP(FilePathProvider):
    def __init__(self, path):
        self._path = path

    def file_path(self):
        return self._path


class POWDirDataSourceDirLoader(DataSourceDirLoader):
    def __init__(self, basedir):
        super(POWDirDataSourceDirLoader, self).__init__(basedir)
        self._idx_fname = pth_join(self._basedir, 'index')
        self._index = dict()

    def _load_index(self):
        with os.scandir(self._basedir) as dirents:
            dentdict = {de.name: de for de in dirents}
            with open(self._idx_fname) as f:
                for l in f:
                    dsid, dname = l.split(' ')
                    dname = dname.strip()
                    if self._index_dir_entry_is_bad(dname, dentdict.get(dname)):
                        continue

                    self._index[dsid] = dname

    def _index_dir_entry_is_bad(self, dname, de):
        if not de:
            msg = "There is no directory entry for {} in {}"
            L.warn(msg.format(dname, self._basedir), exc_info=True)
            return True

        if not de.is_dir():
            msg = "The directory entry for {} in {} is not a directory"
            L.warn(msg.format(dname, self._basedir))
            return True

        return False

    def _ensure_index_loaded(self):
        if not self._index:
            self._load_index()

    def can_load(self, ident):
        try:
            self._ensure_index_loaded()
        except OSError as e:
            # If the index file just happens not to be here since the repo doesn't have any data source directories,
            # then we just can't load the data source's data, but for any other kind of error, something more exotic
            # could be the cause, so let the caller handle it
            if e.errno == 2: # FileNotFound
                return False
            raise
        return ident in self._index

    def load(self, ident):
        try:
            self._ensure_index_loaded()
        except Exception as e:
            raise LoadFailed(ident, self, "Failed to load the index: " + str(e))

        try:
            return self._index[ident]
        except KeyError:
            raise LoadFailed(ident, self, 'The given identifier is not in the index')


class UnimportedContextRecord(namedtuple('UnimportedContextRecord', ['context', 'node_index', 'statement'])):
    def __str__(self):
        from yarom.rdfUtils import triple_to_n3
        trip = self.statement.to_triple()
        fmt = 'Missing import of context {} for {} of statement "{}"'
        return fmt.format(self.context.n3(),
                          trip[self.node_index].n3(),
                          triple_to_n3(trip))


class StatementValidationError(GenericUserError):
    def __init__(self, statements):
        msgfmt = '{} invalid statements were found:\n{}'
        msg = msgfmt.format(len(statements), '\n'.join(str(x) for x in statements))
        super(StatementValidationError, self).__init__(msg)
        self.statements = statements


>>>>>>> a468cb71
class ConfigMissingException(GenericUserError):
    def __init__(self, key):
        self.key = key<|MERGE_RESOLUTION|>--- conflicted
+++ resolved
@@ -1,49 +1,31 @@
 from __future__ import print_function, absolute_import
 import sys
 import os
-<<<<<<< HEAD
-from os.path import exists, abspath, join as pth_join, dirname, isabs, relpath, normpath
-from os import makedirs, mkdir, listdir
-=======
 from os.path import exists, abspath, join as pth_join, dirname, isabs, relpath
 from os import makedirs, mkdir, listdir, rename
->>>>>>> a468cb71
 from contextlib import contextmanager
 import hashlib
 import shutil
 import json
 import logging
 import errno
-<<<<<<< HEAD
-=======
 from collections import namedtuple
 from six import string_types
 
->>>>>>> a468cb71
 try:
     from tempfile import TemporaryDirectory
 except ImportError:
     from backports.tempfile import TemporaryDirectory
 
 from .command_util import IVar, SubCommand
-<<<<<<< HEAD
-from .context import Context
-=======
 from .context import Context, DATA_CONTEXT_KEY, IMPORTS_CONTEXT_KEY
 from .capability import provide, is_capable
 from .capabilities import FilePathProvider
 from .datasource_loader import DataSourceDirLoader, LoadFailed
->>>>>>> a468cb71
 
 
 L = logging.getLogger(__name__)
 
-<<<<<<< HEAD
-DATA_CONTEXT_KEY = 'data_context_id'
-IMPORTS_CONTEXT_KEY = 'imports_context_id'
-DEFAULT_SAVE_CALLABLE_NAME = 'pow_data'
-
-=======
 DEFAULT_SAVE_CALLABLE_NAME = 'pow_data'
 
 
@@ -101,7 +83,6 @@
     '.zip': 'zip',
 }
 
->>>>>>> a468cb71
 
 class POWSource(object):
     ''' Commands for working with DataSource objects '''
@@ -139,15 +120,6 @@
         full : bool
             Whether to (attempt to) shorten the source URIs by using the namespace manager
         """
-<<<<<<< HEAD
-        from PyOpenWorm.datasource import DataSource
-        conf = self._parent._conf()
-        ctx = self._parent._data_ctx()
-        dt = ctx.stored(DataSource)(conf=conf)
-        nm = conf['rdf.graph'].namespace_manager
-        for x in dt.load():
-            yield nm.normalizeUri(x.identifier)
-=======
         from .datasource import DataSource
         conf = self._parent._conf()
         if context is not None:
@@ -166,7 +138,6 @@
                 yield x.identifier
             else:
                 yield nm.normalizeUri(x.identifier)
->>>>>>> a468cb71
 
     def show(self, data_source):
         '''
@@ -561,10 +532,7 @@
     def __init__(self):
         self.progress_reporter = default_progress_reporter
         self.message = lambda *args, **kwargs: print(*args, **kwargs)
-<<<<<<< HEAD
-=======
         self._data_source_directories = None
->>>>>>> a468cb71
 
     @IVar.property('.pow')
     def powdir(self):
@@ -607,31 +575,17 @@
 
     @IVar.property
     def log_level(self):
-<<<<<<< HEAD
-        '''
-        Log level
-        '''
-=======
         ''' Log level '''
->>>>>>> a468cb71
         return logging.getLevelName(logging.getLogger().getEffectiveLevel())
 
     @log_level.setter
     def log_level(self, level):
-<<<<<<< HEAD
-        logging.basicConfig()
-        logging.getLogger().setLevel(getattr(logging, level))
-        logging.getLogger('PyOpenWorm.mapper').setLevel(logging.ERROR)
-        # Tailoring for known loggers
-
-=======
         logging.getLogger().setLevel(getattr(logging, level.upper()))
         # Tailoring for known loggers
 
         # Generally, too verbose for the user
         logging.getLogger('PyOpenWorm.mapper').setLevel(logging.ERROR)
 
->>>>>>> a468cb71
     def save(self, module, provider=None, context=None):
         '''
         Save the data in the given context
@@ -648,24 +602,14 @@
         '''
         import importlib as IM
         conf = self._conf()
-<<<<<<< HEAD
-        if not context:
-            ctx = self._data_ctx
-        else:
-            ctx = Context(ident=context, conf=conf)
-=======
->>>>>>> a468cb71
 
         m = IM.import_module(module)
         if not provider:
             provider = DEFAULT_SAVE_CALLABLE_NAME
-<<<<<<< HEAD
-=======
         if not context:
             ctx = _POWSaveContext(self._data_ctx, m)
         else:
             ctx = _POWSaveContext(Context(ident=context, conf=conf), m)
->>>>>>> a468cb71
         attr_chain = provider.split('.')
         p = m
         for x in attr_chain:
@@ -673,10 +617,7 @@
         p(ctx)
         # validation of imports
         ctx.save_context(graph=conf['rdf.graph'])
-<<<<<<< HEAD
-=======
         return ctx.created_contexts()
->>>>>>> a468cb71
 
     def context(self, context=None, user=False):
         '''
@@ -767,11 +708,7 @@
         from rdflib.term import URIRef
         conf = self._conf()
         nm = conf['rdf.graph'].namespace_manager
-<<<<<<< HEAD
-        s = s.strip('<>')
-=======
         s = s.strip(u'<>')
->>>>>>> a468cb71
         parts = s.split(':')
         if len(parts) > 1 and is_ncname(parts[1]):
             for pref, ns in nm.namespaces():
@@ -837,11 +774,7 @@
 
             rc.update(uc)
             store_conf = rc.get('rdf.store_conf', None)
-<<<<<<< HEAD
-            if store_conf and isinstance(store_conf, str) and not isabs(store_conf):
-=======
             if store_conf and isinstance(store_conf, string_types) and not isabs(store_conf):
->>>>>>> a468cb71
                 rc['rdf.store_conf'] = abspath(pth_join(self.basedir, store_conf))
             dat = Data.process_config(rc)
             dat.init_database()
@@ -871,13 +804,7 @@
                 self._init_config_file()
             self._init_store()
             self.message('Deserializing...', file=sys.stderr)
-<<<<<<< HEAD
-            with self.progress_reporter(unit=' ctx', file=sys.stderr) as ctx_prog, \
-                    self.progress_reporter(unit=' triples', file=sys.stderr, leave=False) as trip_prog:
-                self._load_all_graphs(ctx_prog, trip_prog)
-=======
             self._regenerate_database()
->>>>>>> a468cb71
             self.message('Done!', file=sys.stderr)
         except BaseException as e:
             self._ensure_no_powdir()
@@ -922,11 +849,7 @@
                     progress.write('Finalizing writes to database...')
         progress.write('Loaded {:,} triples'.format(triples_read))
 
-<<<<<<< HEAD
-    def translate(self, translator, imports_context_ident, output_key=None, translation_directory=None,
-=======
     def translate(self, translator, output_key=None,
->>>>>>> a468cb71
                   data_sources=(), named_data_sources=None):
         """
         Do a translation with the named translator and inputs
@@ -939,11 +862,6 @@
             Identifier for the imports context. All imports go in here
         output_key : str
             Output identifier
-<<<<<<< HEAD
-        translation_directory : str
-            Directory holding files used in the translation, if needed
-=======
->>>>>>> a468cb71
         data_sources : list of str
             Input data sources
         named_data_sources : dict
@@ -951,39 +869,14 @@
         """
         if named_data_sources is None:
             named_data_sources = dict()
-<<<<<<< HEAD
-        imports_context = Context(ident=imports_context_ident, conf=self._conf())
-=======
->>>>>>> a468cb71
         translator_obj = self._lookup_translator(translator)
         if translator_obj is None:
             raise GenericUserError('No translator for ' + translator)
 
-<<<<<<< HEAD
-        graph = self._rdf
-=======
->>>>>>> a468cb71
         positional_sources = [self._lookup_source(src) for src in data_sources]
         if None in positional_sources:
             raise GenericUserError('No source for ' + data_sources[positional_sources.index(None)])
         named_sources = {k: self._lookup_source(src) for k, src in named_data_sources}
-<<<<<<< HEAD
-        saved_contexts = set([])
-        with TemporaryDirectory(prefix='pow-translate.') as d:
-            orig_wd = os.getcwd()
-            os.chdir(d)
-            try:
-                if translation_directory:
-                    self._stage_translation_directory(normpath(pth_join(orig_wd, translation_directory)), d)
-                res = translator_obj(*positional_sources, output_key=output_key, **named_sources)
-                res.data_context.save_context(inline_imports=True, graph=graph, saved_contexts=saved_contexts)
-                res.data_context.save_imports(imports_context, graph=graph)
-                res.evidence_context.save_context(inline_imports=True, graph=graph, saved_contexts=saved_contexts)
-                res.evidence_context.save_imports(imports_context, graph=graph)
-            finally:
-                os.chdir(orig_wd)
-
-=======
         with self._tempdir(prefix='pow-translate.') as d:
             orig_wd = os.getcwd()
             os.chdir(d)
@@ -1020,7 +913,6 @@
                 dsd[ds_id] = dname.strip()
             self._data_source_directories = dsd
 
->>>>>>> a468cb71
     def _stage_translation_directory(self, source_directory, target_directory):
         self.message('Copying files into {} from {}'.format(target_directory, source_directory))
         # TODO: Add support for a selector based on a MANIFEST and/or ignore
@@ -1043,11 +935,6 @@
     def _lookup_source(self, sname):
         from PyOpenWorm.datasource import DataSource
         for x in self._data_ctx.stored(DataSource)(ident=sname).load():
-<<<<<<< HEAD
-            return x
-
-    @property
-=======
             if is_capable(x):
                 provide(x, self._cap_provs)
             return x
@@ -1057,19 +944,15 @@
         return [DataSourceDirectoryProvider(self._dsd)]
 
     @property
->>>>>>> a468cb71
     def _data_ctx(self):
         conf = self._conf()
         try:
             return Context(ident=conf[DATA_CONTEXT_KEY], conf=conf)
         except KeyError:
             raise ConfigMissingException(DATA_CONTEXT_KEY)
-<<<<<<< HEAD
-=======
 
     def _make_ctx(self, ctxid):
         return Context(ident=ctxid, conf=self._conf())
->>>>>>> a468cb71
 
     def reconstitute(self, data_source):
         '''
@@ -1311,15 +1194,6 @@
 
 
 class NoConfigFileError(GenericUserError):
-<<<<<<< HEAD
-    pass
-
-
-class POWDirMissingException(GenericUserError):
-    pass
-
-
-=======
     pass
 
 
@@ -1492,7 +1366,6 @@
         self.statements = statements
 
 
->>>>>>> a468cb71
 class ConfigMissingException(GenericUserError):
     def __init__(self, key):
         self.key = key