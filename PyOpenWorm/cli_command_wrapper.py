--- conflicted
+++ resolved
@@ -257,10 +257,6 @@
                                 nargs = arg_hints.get('nargs')
                                 if nargs is not None:
                                     argument_args['nargs'] = nargs
-<<<<<<< HEAD
-
-=======
->>>>>>> a468cb71
 
                             subparser.add_argument(*names,
                                                    **argument_args)
@@ -303,11 +299,7 @@
     def _arg_hints(self, sc_hints, atype, key):
         return None if sc_hints is None else sc_hints.get((atype, key))
 
-<<<<<<< HEAD
-    def main(self, args=None):
-=======
     def main(self, args=None, argument_callback=None, argument_namespace_callback=None):
->>>>>>> a468cb71
         '''
         Runs in a manner suitable for being the 'main' method for a command
         line interface: parses arguments (as would be done with the result of
@@ -321,9 +313,6 @@
         argument_callback : callable
             a callback to add additional arguments to the command line. optional
         '''
-<<<<<<< HEAD
-        self.parser().parse_args(args=args)
-=======
 
         parser = self.parser()
         if argument_callback:
@@ -331,5 +320,4 @@
         ns = parser.parse_args(args=args)
         if argument_namespace_callback:
             argument_namespace_callback(ns)
->>>>>>> a468cb71
         return self.mapper.apply(self.runner)