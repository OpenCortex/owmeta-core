# a class for modules that need outside objects to parameterize their behavior (because what are generics?)
# Modules inherit from this class and use their self['expected_configured_property']
import traceback
class ConfigValue(object):
    def get(self):
        raise NotImplementedError

class _C(ConfigValue):
    def __init__(self, v):
        self.v = v
    def get(self):
        return self.v
    def __str__(self):
        return str(self.v)
    def __repr__(self):
        return str(self.v)


class BadConf(Exception):
    pass

class _link(ConfigValue):
    def __init__(self,members,c):
        self.members = members
        self.conf = c
    def get(self):
        return self.conf[self.members[0]]

class Configure(object):
    """ Configuration """
    # conf: is a configure instance to base this one on
    # dependencies are required for this class to be initialized (TODO)

    def __init__(self, dependencies={}):
        self._properties = {}

    def __setitem__(self, pname, value):
        if not isinstance(value, ConfigValue):
            value = _C(value)
        if (pname in self._properties) and isinstance(self._properties[pname], _link):
            for x in self._properties[pname].members:
                self._properties[x] = value
        else:
            self._properties[pname] = value

    def __getitem__(self, pname):
        return self._properties[pname].get()

    def __iter__(self):
        return iter(self._properties)

    def link(self,*names):
        """ Call link() with the names of configuration values that should
        always be the same to link them together
        """
        l = _link(names,self)
        for n in names:
            self._properties[n] = l

    def __contains__(self, thing):
        return (thing in self._properties)

    def __str__(self):
        return "\n".join("%s = %s" %(k,self._properties[k]) for k in self._properties)

    def __len__(self):
        return len(self._properties)

    @classmethod
    def open(cls,file_name):
<<<<<<< HEAD
        import json
        try:
            f = open(file_name)
            c = Configure()
            d = json.load(f)
            for k in d:
                value = d[k]
                if isinstance(value,basestring):
                    if value.startswith("BASE/"):
                        from pkg_resources import Requirement, resource_filename
                        value = value[4:]
                        value = resource_filename(Requirement.parse('PyOpenWorm'), value)
                        d[k] = value
                c[k] = _C(d[k])
            f.close()
            c['configure.file_location'] = file_name
            return c
        except Exception, e:
            traceback.print_exc()
            raise BadConf(e)
=======
    	import json
    	f = open(file_name)
    	c = Configure()
    	d = json.load(f)
    	for k in d:
			value = d[k]
			if isinstance(value,basestring):
				if value.startswith("BASE/"):
					from pkg_resources import Requirement, resource_filename
					value = value[5:]
					value = resource_filename(Requirement.parse("PyOpenWorm"), value)
					print 'the value =', value
					d[k] = value
			c[k] = _C(d[k])
        f.close()
        c['configure.file_location'] = file_name
        return c
>>>>>>> 8b37e673

    def copy(self,other):
        if isinstance(other,Configure):
            self._properties = dict(other._properties)
        elif isinstance(other,dict):
            for x in other:
                self[x] = other[x]
        return self

    def get(self, pname, default=False):
        if pname in self._properties:
            return self._properties[pname].get()
        elif default:
            return default
        else:
            print self._properties
            raise KeyError(pname)

class Configureable(object):
    """ An object which can accept configuration """
    conf = Configure()
    default = conf
    def __init__(self, conf=False):
        pass

    def __getitem__(self,k):
        return self.conf.get(k)

    def __setitem__(self,k,v):
        self.conf[k] = v

    def get(self, pname, default=False):
        return self.conf.get(pname,default)<|MERGE_RESOLUTION|>--- conflicted
+++ resolved
@@ -68,46 +68,22 @@
 
     @classmethod
     def open(cls,file_name):
-<<<<<<< HEAD
         import json
-        try:
-            f = open(file_name)
-            c = Configure()
-            d = json.load(f)
-            for k in d:
-                value = d[k]
-                if isinstance(value,basestring):
-                    if value.startswith("BASE/"):
-                        from pkg_resources import Requirement, resource_filename
-                        value = value[4:]
-                        value = resource_filename(Requirement.parse('PyOpenWorm'), value)
-                        d[k] = value
-                c[k] = _C(d[k])
-            f.close()
-            c['configure.file_location'] = file_name
-            return c
-        except Exception, e:
-            traceback.print_exc()
-            raise BadConf(e)
-=======
-    	import json
-    	f = open(file_name)
-    	c = Configure()
-    	d = json.load(f)
-    	for k in d:
-			value = d[k]
-			if isinstance(value,basestring):
-				if value.startswith("BASE/"):
-					from pkg_resources import Requirement, resource_filename
-					value = value[5:]
-					value = resource_filename(Requirement.parse("PyOpenWorm"), value)
-					print 'the value =', value
-					d[k] = value
-			c[k] = _C(d[k])
+        f = open(file_name)
+        c = Configure()
+        d = json.load(f)
+        for k in d:
+            value = d[k]
+            if isinstance(value,basestring):
+                if value.startswith("BASE/"):
+                    from pkg_resources import Requirement, resource_filename
+                    value = value[4:]
+                    value = resource_filename(Requirement.parse('PyOpenWorm'), value)
+                    d[k] = value
+            c[k] = _C(d[k])
         f.close()
         c['configure.file_location'] = file_name
         return c
->>>>>>> 8b37e673
 
     def copy(self,other):
         if isinstance(other,Configure):
