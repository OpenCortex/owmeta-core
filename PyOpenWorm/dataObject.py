from __future__ import print_function
from functools import partial
import rdflib as R
from rdflib.term import URIRef
import logging
from itertools import groupby
import six
import hashlib

import PyOpenWorm # noqa
from PyOpenWorm import DEF_CTX
from PyOpenWorm.contextualize import (Contextualizable,
                                      ContextualizableClass,
                                      contextualize_metaclass,
                                      contextualize_helper,
                                      decontextualize_helper)

from yarom.graphObject import (GraphObject,
                               ComponentTripler,
                               GraphObjectQuerier,
                               ZeroOrMoreTQLayer)
from yarom.rdfUtils import triples_to_bgp, deserialize_rdflib_term, UP
from yarom.rdfTypeResolver import RDFTypeResolver
from yarom.mappedClass import MappedClass
from yarom.mapper import FCN
from yarom.go_modifiers import ZeroOrMore
from .data import DataUser
from .context import Contexts
from .identifier_mixin import IdMixin
from .inverse_property import InverseProperty
from .rdf_query_util import goq_hop_scorer

import PyOpenWorm.simpleProperty as SP

__all__ = [
    "BaseDataObject",
    "ContextMappedClass",
    "DataObject",
    "values",
    "DataObjectTypes",
    "RDFTypeTable",
    "DataObjectsParents"]

L = logging.getLogger(__name__)

DataObjectTypes = dict()
PropertyTypes = dict()
RDFTypeTable = dict()
DataObjectsParents = dict()

This = object()
""" A reference to be used in class-level property declarations to denote the
    class currently being defined. For example::

        >>> class Person(DataObject):
        ...     parent = ObjectProperty(value_type=This,
        ...                             inverse_of=(This, 'child'))
        ...     child = ObjectProperty(value_type=This)
"""


class PropertyProperty(property):
    def __init__(self, cls, *args):
        super(PropertyProperty, self).__init__(*args)
        self._cls = cls

    def __getattr__(self, attr):
        return getattr(self._cls, attr)


def mp(c, k):
    ak = '_pow_' + k
    if c.lazy:
        def getter(target):
            attr = getattr(target, ak, None)
            if attr is None:
                attr = target.attach_property(c, name=ak)
            return attr
    else:
        def getter(target):
            return getattr(target, ak)

    return PropertyProperty(c, getter)


class SubClassModifier(ZeroOrMore):

    def __init__(self, rdf_type):
        super(SubClassModifier, self).__init__(rdf_type, R.RDFS.subClassOf, UP)

    def __repr__(self):
        return FCN(type(self)) + '(' + repr(self.identifier) + ')'


class ContextMappedClass(MappedClass, ContextualizableClass):
    def __init__(self, name, bases, dct):
        super(ContextMappedClass, self).__init__(name, bases, dct)

        ctx_uri = ContextMappedClass._find_class_context(dct, bases)

        if ctx_uri is not None:
            if not isinstance(ctx_uri, URIRef) \
               and isinstance(ctx_uri, (str, six.text_type)):
                ctx_uri = URIRef(ctx_uri)
            self.__context = Contexts[ctx_uri]
        else:
            self.__context = None

        if not hasattr(self, 'base_namespace') or self.base_namespace is None:
            self.base_namespace = ContextMappedClass._find_base_namespace(dct, bases)

        self._property_classes = dict()
        for b in bases:
            d = getattr(b, '_property_classes', None)
            if d:
                self._property_classes.update(d)

        for k, v in dct.items():
            if isinstance(v, PThunk):
                c = v(self, k)
                self._property_classes[k] = c
                setattr(self, k, mp(c, k))

        for k, v in dct.items():
            if isinstance(v, Alias):
                setattr(self, k, getattr(self, v.target.result.linkName))
                self._property_classes[k] = v.target.result

    @classmethod
    def _find_class_context(cls, dct, bases):
        ctx_uri = dct.get('class_context', None)
        if ctx_uri is None:
            for b in bases:
                pctx = getattr(b, 'definition_context', None)
                if pctx is not None:
                    ctx_uri = pctx.identifier
                    break

        return ctx_uri

    @classmethod
    def _find_base_namespace(cls, dct, bases):
        base_ns = dct.get('base_namespace', None)
        if base_ns is None:
            for b in bases:
                if hasattr(b, 'base_namespace') and b.base_namespace is not None:
                    base_ns = b.base_namespace
                    break
        return base_ns

    def contextualize_class_augment(self, context):
        if context is None:
            return self
        ctxd_meta = contextualize_metaclass(context, self)
        res = ctxd_meta(self.__name__, (self,), dict(rdf_namespace=self.rdf_namespace,
                                                     rdf_type=self.rdf_type,
                                                     class_context=context.identifier))
        res.__module__ = self.__module__
        return res

    def after_mapper_module_load(self, mapper):
        self.init_rdf_type_object()

    def init_rdf_type_object(self):
        if self is not TypeDataObject:
            if self.definition_context is None:
                raise Exception("The class {0} has no context for TypeDataObject(ident={1})".format(
                    self, self.rdf_type))
            L.debug('Creating rdf_type_object for {} in {}'.format(self, self.definition_context))
            rdto = TypeDataObject.contextualize(self.definition_context)(ident=self.rdf_type)
            rdto.attach_property(RDFSSubClassOfProperty)
            for par in self.__bases__:
                prdto = getattr(par, 'rdf_type_object', None)
                if prdto is not None:
                    rdto.rdfs_subclassof_property.set(prdto)
            self.rdf_type_object = rdto

            # These imports have to come after the rdf_type_object is set on these types. Basically, the evaluation goes
            # like this:
            #
            # >after_mapper_module_load BaseDataObject
            # init_rdf_type_object BaseDataObject
            #   >after_mapper_module_load RegistryEntry
            #   init_rdf_type_object RegistryEntry
            #     >after_mapper_module_load PythonModule
            #     init_rdf_type_object PythonModule
            #     <after_mapper_module_load done PythonModule
            #
            #     >after_mapper_module_load PythonClassDescription
            #     init_rdf_type_object PythonClassDescription
            #     <after_mapper_module_load done PythonClassDescription
            #
            #     >after_mapper_module_load PyPIPackage
            #     init_rdf_type_object PyPIPackage
            #     <after_mapper_module_load done PyPIPackage
            #
            #   <after_mapper_module_load done RegistryEntry
            #
            #   >after_mapper_module_load ModuleAccess
            #   init_rdf_type_object ModuleAccess
            #   <after_mapper_module_load done ModuleAccess
            #
            #   >after_mapper_module_load Module
            #   init_rdf_type_object Module
            #   <after_mapper_module_load done Module
            #
            #   >after_mapper_module_load ClassDescription
            #   init_rdf_type_object ClassDescription
            #   <after_mapper_module_load done ClassDescription
            # <after_mapper_module_load done BaseDataObject

            from PyOpenWorm.class_registry import RegistryEntry
            from PyOpenWorm.python_class_registry import PythonClassDescription, PythonModule

            re = RegistryEntry.contextualize(self.definition_context)()
            cd = PythonClassDescription.contextualize(self.definition_context)()

            mo = PythonModule.contextualize(self.definition_context)()
            mo.name(self.__module__)

            cd.module(mo)
            cd.name(self.__name__)

            re.rdf_class(self.rdf_type)
            re.class_description(cd)
        else:
            self.rdf_type_object = None

    def __call__(self, *args, **kwargs):
        o = super(ContextMappedClass, self).__call__(*args, **kwargs)

        if isinstance(o, PropertyDataObject):
            o.rdf_type_property(RDFProperty.get_instance())
        elif isinstance(o, RDFProperty):
            o.rdf_type_property(RDFSClass.get_instance())
        elif isinstance(o, RDFSClass):
            o.rdf_type_property.set(o)
        elif isinstance(o, TypeDataObject):
            o.rdf_type_property(RDFSClass.get_instance())
        else:
            o.rdf_type_property.set(self.rdf_type_object)
        return o

    @property
    def context(self):
        return None

    @property
    def definition_context(self):
        """ Unlike self.context, definition_context isn't meant to be overriden """
        return self.__context


class _partial_property(partial):
    pass


def contextualized_data_object(context, obj):
    res = contextualize_helper(context, obj)
    if obj is not res and hasattr(res, 'properties'):
        cprop = res.properties.contextualize(context)
        res.add_attr_override('properties', cprop)
        for p in cprop:
            res.add_attr_override(p.linkName, p)

        ops = res.owner_properties
        new_ops = []
        for p in ops:
            if p.context == context:
                new_ops.append(p)
        ctxd_owner_props = res.owner_properties.contextualize(context)
        res.add_attr_override('owner_properties', ctxd_owner_props)
    return res


class ContextualizableList(Contextualizable, list):

    def __init__(self, context):
        self._context = context

    def contextualize(self, context):
        res = type(self)(context=context)
        res += list(x.contextualize(context) for x in self)
        return res

    def decontextualize(self):
        res = type(self)(None)
        res += list(x.decontextualize() for x in self)
        return res


class ContextFilteringList(Contextualizable, list):
    def __init__(self, context):
        self._context = context

    def __iter__(self):
        for x in super(ContextFilteringList, self).__iter__():
            if self._context is None or x.context == self._context:
                yield x

    def contextualize(self, context):
        res = type(self)(context)
        res += self
        return res

    def decontextualize(self):
        return list(super(ContextFilteringList, self).__iter__())


class PThunk(object):
    def __init__(self):
        self.result = None

    def __call__(self, *args, **kwargs):
        raise NotImplementedError()


class CPThunk(PThunk):
    def __init__(self, c):
        super(CPThunk, self).__init__()
        self.c = c

    def __call__(self, *args, **kwargs):
        self.result = self.c
        return self.c


class APThunk(PThunk):
    def __init__(self, t, args, kwargs):
        super(APThunk, self).__init__()
        self.t = t
        self.args = args
        self.kwargs = kwargs

    def __call__(self, cls, linkName):
        if self.result is None:
            self.result = cls._create_property_class(linkName,
                                                     *self.args,
                                                     property_type=self.t,
                                                     **self.kwargs)
        return self.result

    def __repr__(self):
        return '{}({}, {})'.format(self.t, ',\n'.join(self.args),
                                   ',\n'.join(k + '=' + str(v) for k, v in self.kwargs.items()))


class Alias(object):
    def __init__(self, target):
        self.target = target

    def __repr__(self):
        return 'Alias(' + repr(self.target) + ')'


def DatatypeProperty(*args, **kwargs):
    return APThunk('DatatypeProperty', args, kwargs)


def ObjectProperty(*args, **kwargs):
    return APThunk('ObjectProperty', args, kwargs)


def UnionProperty(*args, **kwargs):
    return APThunk('UnionProperty', args, kwargs)


class BaseDataObject(six.with_metaclass(ContextMappedClass,
                                        IdMixin(hashfunc=hashlib.md5),
                                        GraphObject,
                                        DataUser,
                                        Contextualizable)):

    """ An object backed by the database

    Attributes
    -----------
    rdf_type : rdflib.term.URIRef
        The RDF type URI for objects of this type
    rdf_namespace : rdflib.namespace.Namespace
        The rdflib namespace (prefix for URIs) for objects from this class
    properties : list of Property
        Properties belonging to this object
    owner_properties : list of Property
        Properties belonging to parents of this object
    """
    rdf_type = R.RDFS['Resource']
    class_context = 'http://openworm.org/schema'
    base_namespace = R.Namespace("http://openworm.org/entities/")

    _next_variable_int = 0

    properties_are_init_args = True
    ''' If true, then properties defined in the class body can be passed as
        keyword arguments to __init__. For example::

            >>> class A(DataObject):
            ...     p = DatatypeProperty()

            >>> A(p=5)

        If the arguments are written explicitly into the __init__, then no
        special processing is done.
    '''

    def __new__(cls, *args, **kwargs):
        """ This is defined so that the __init__ method gets a contextualized
        instance, allowing for statements made in __init__ to be contextualized.
        """
        ores = super(BaseDataObject, cls).__new__(cls)
        if cls.context is not None:
            ores.context = cls.context
            ores.add_contextualization(cls.context, ores)
            res = ores
        else:
            ores.context = None
            res = ores

        return res

    def __init__(self, **kwargs):
        ot = type(self)
        pc = ot._property_classes
        paia = ot.properties_are_init_args
        if paia:
            property_args = [(key, val) for key, val in ((k, kwargs.pop(k, None))
                                                         for k in pc)
                             if val is not None]
        super(BaseDataObject, self).__init__(**kwargs)
        self.properties = ContextualizableList(self.context)
        self.owner_properties = ContextFilteringList(self.context)

        self.po_cache = None
        """ A cache of property URIs and values. Used by RealSimpleProperty """

        self._variable = None

        for k, v in pc.items():
            if not v.lazy:
                self.attach_property(v, name='_pow_' + k)

        if paia:
            for k, v in property_args:
                getattr(self, k)(v)

        self.attach_property(RDFTypeProperty)

    @property
    def conf(self):
        if self.context is None:
            return super(BaseDataObject, self).conf
        else:
            return self.context.conf

    @conf.setter
    def conf(self, conf):
        super(BaseDataObject, self).conf = conf

    @property
    def rdf(self):
        if self.context is not None:
            return self.context.rdf_graph()
        else:
            try:
                return self.conf['rdf.graph']
            except KeyError:
                raise Exception('No rdf graph in the conf %s' % self.conf)

    @classmethod
    def next_variable(cls):
        cls._next_variable_int += 1
        return R.Variable('a' + cls.__name__ + '_' + str(cls._next_variable_int))

    @property
    def context(self):
        return self.__context

    @context.setter
    def context(self, value):
        self.__context = value

    def clear_po_cache(self):
        """ Clear the property-object cache for this object.

        This cache is maintained by and shared by the properties of this
        object. It isn't necessary to clear this cache manually unless you
        modify the RDFLib graph indirectly (e.g., through the store) at
        runtime.
        """
        self.po_cache = None

    def __repr__(self):
        s = self.__class__.__name__ + "("
        s += 'ident=' + repr(self.idl)
        s += ")"
        return s

    def id_is_variable(self):
        """ Is the identifier a variable? """
        return not self.defined

    def triples(self, *args, **kwargs):
        return ComponentTripler(self, **kwargs)()

    def __str__(self):
        k = self.idl
        if self.namespace_manager is not None:
            k = self.namespace_manager.normalizeUri(k)
        s = self.__class__.__name__ + "("
        s += str(k)
        s += ")"
        return s

    def __eq__(self, other):
        """ This method should not be overridden by subclasses """
        return (isinstance(other, BaseDataObject) and
                self.defined and
                other.defined and
                (self.identifier == other.identifier))

    def __setattr__(self, name, val):
        if isinstance(val, _partial_property):
            val(owner=self, linkName=name)
        else:
            super(BaseDataObject, self).__setattr__(name, val)

    def count(self):
        return len(GraphObjectQuerier(self, self.rdf, parallel=False,
                                      hop_scorer=goq_hop_scorer)())

    def load(self):
<<<<<<< HEAD
        g = ZeroOrMoreTQLayer(self._zomifier, self.rdf)
        idents = GraphObjectQuerier(self, g, parallel=False)()
=======
        idents = GraphObjectQuerier(self, self.rdf, parallel=False,
                                    hop_scorer=goq_hop_scorer)()
>>>>>>> 570ed89e
        if idents:
            choices = self.rdf.triples_choices((list(idents),
                                                R.RDF['type'],
                                                None))
            grouped_type_triples = groupby(choices, lambda x: x[0])
            for ident, type_triples in grouped_type_triples:
                types = set()
                for __, __, rdf_type in type_triples:
                    types.add(rdf_type)
                the_type = get_most_specific_rdf_type(types, self.context)
                yield oid(ident, the_type, self.context)
        else:
            return

    def _zomifier(self, rdf_type):
        if type(self).rdf_type == rdf_type:
            r = SubClassModifier(rdf_type)
            return r

    def variable(self):
        if self._variable is None:
            self._variable = self.next_variable()
        return self._variable

    def __hash__(self):
        """ This method should not be overridden by subclasses """
        return hash(self.idl)

    def __getitem__(self, x):
        try:
            return DataUser.__getitem__(self, x)
        except KeyError:
            raise Exception(
                "You attempted to get the value `%s' from `%s'. It isn't here."
                " Perhaps you misspelled the name of a Property?" %
                (x, self))

    def get_owners(self, property_class_name):
        """ Return the owners along a property pointing to this object """
        res = []
        for x in self.owner_properties:
            if str(x.__class__.__name__) == str(property_class_name):
                res.append(x.owner)
        return res

    @classmethod
    def DatatypeProperty(cls, *args, **kwargs):
        """ Attach a, possibly new, property to this class that has a simple
        type (string,number,etc) for its values

        Parameters
        ----------
        linkName : string
            The name of this property.
        owner : PyOpenWorm.dataObject.BaseDataObject
            The name of this property.
        """
        try:
            return cls._create_property(*args, property_type='DatatypeProperty', **kwargs)
        except TypeError:
            return _partial_property(cls._create_property, *args, property_type='DatatypeProperty', **kwargs)

    @classmethod
    def ObjectProperty(cls, *args, **kwargs):
        """ Attach a, possibly new, property to this class that has a complex
        BaseDataObject for its values

        Parameters
        ----------
        linkName : string
            The name of this property.
        owner : PyOpenWorm.dataObject.BaseDataObject
            The name of this property.
        value_type : type
            The type of BaseDataObject for values of this property
        """
        try:
            return cls._create_property(*args, property_type='ObjectProperty', **kwargs)
        except TypeError:
            return _partial_property(cls._create_property, *args, property_type='ObjectProperty', **kwargs)

    @classmethod
    def UnionProperty(cls, *args, **kwargs):
        """ Attach a, possibly new, property to this class that has a simple
        type (string,number,etc) or BaseDataObject for its values

        Parameters
        ----------
        linkName : string
            The name of this property.
        owner : PyOpenWorm.dataObject.BaseDataObject
            The name of this property.
        """
        try:
            return cls._create_property(*args, property_type='UnionProperty', **kwargs)
        except TypeError:
            return _partial_property(cls._create_property, *args, property_type='UnionProperty', **kwargs)

    @classmethod
    def _create_property_class(
            cls,
            linkName,
            property_type,
            value_type=None,
            value_rdf_type=None,
            multiple=False,
            link=None,
            lazy=True,
            inverse_of=None,
            **kwargs):

        owner_class = cls
        owner_class_name = owner_class.__name__
        property_class_name = str(owner_class_name + "_" + linkName)
        _PropertyTypes_key = (cls, linkName)

        if value_type is This:
            value_type = owner_class

        if isinstance(value_type, six.text_type):
            value_type = owner_class.mapper.load_class(value_type)

        if value_type is None:
            value_type = BaseDataObject

        c = None
        if _PropertyTypes_key in PropertyTypes:
            c = PropertyTypes[_PropertyTypes_key]
        else:
            klass = None
            if property_type == 'ObjectProperty':
                if value_type is not None and value_rdf_type is None:
                    value_rdf_type = value_type.rdf_type
                klass = SP.ObjectProperty
            elif property_type == 'DatatypeProperty':
                value_rdf_type = None
                klass = SP.DatatypeProperty
            elif property_type == 'UnionProperty':
                value_rdf_type = None
                klass = SP.UnionProperty
            else:
                value_rdf_type = None

            if link is None:
                if owner_class.rdf_namespace is None:
                    raise Exception("{}.rdf_namespace is None".format(FCN(owner_class)))
                link = owner_class.rdf_namespace[linkName]
            classes = [klass]
            props = dict(linkName=linkName,
                         link=link,
                         property_type=property_type,
                         value_rdf_type=value_rdf_type,
                         value_type=value_type,
                         owner_type=owner_class,
                         rdf_object=PropertyDataObject.contextualize(owner_class.definition_context)(ident=link),
                         lazy=lazy,
                         multiple=multiple,
                         inverse_of=inverse_of,
                         **kwargs)

            if inverse_of is not None:
                invc = inverse_of[0]
                if invc is This:
                    invc = owner_class
                InverseProperty(owner_class, linkName, invc, inverse_of[1])

            c = type(property_class_name,
                     tuple(classes),
                     props)
            c.__module__ = owner_class.__module__
            owner_class.mapper.add_class(c)
            PropertyTypes[_PropertyTypes_key] = c
        return c

    @classmethod
    def _create_property(cls, *args, **kwargs):
        owner = None
        if len(args) == 2:
            owner = args[1]
            args = (args[0],)
        else:
            owner = kwargs.get('owner', None)
            if owner is not None:
                del kwargs['owner']
        if owner is None:
            raise TypeError('No owner')
        return owner.attach_property(cls._create_property_class(*args, **kwargs))

    def attach_property(self, c, name=None):
        ctxd_pclass = c.contextualize_class(self.context)
        res = ctxd_pclass(owner=self,
                          conf=self.conf,
                          resolver=_Resolver.get_instance())
        self.properties.append(res)
        if name is None:
            name = c.linkName
        setattr(self, name, res)

        return res

    def graph_pattern(self, shorten=False, show_namespaces=True, **kwargs):
        """ Get the graph pattern for this object.

        It should be as simple as converting the result of triples() into a BGP

        Parameters
        ----------
        shorten : bool
            Indicates whether to shorten the URLs with the namespace manager
            attached to the ``self``
        """

        nm = None
        if shorten:
            nm = self.namespace_manager
        return triples_to_bgp(self.triples(**kwargs), namespace_manager=nm,
                              show_namespaces=show_namespaces)

    def retract(self):
        """ Remove this object from the data store. """
        self.retract_statements(self.graph_pattern(query=True))

    def save(self):
        """ Write in-memory data to the database.
        Derived classes should call this to update the store.
        """
        self.add_statements(self.triples())

    @classmethod
    def object_from_id(cls, identifier_or_rdf_type, rdf_type=None):
        if not isinstance(identifier_or_rdf_type, URIRef):
            identifier_or_rdf_type = URIRef(identifier_or_rdf_type)

        if rdf_type is None:
            return oid(identifier_or_rdf_type)
        else:
            rdf_type = URIRef(rdf_type)
            return oid(identifier_or_rdf_type, rdf_type)

    def decontextualize(self):
        if self.context is None:
            return self
        res = decontextualize_helper(self)
        if self is not res:
            cprop = res.properties.decontextualize()
            res.add_attr_override('properties', cprop)
            for p in cprop:
                res.add_attr_override(p.linkName, p)
        return res

    def contextualize_augment(self, context):
        if context is not None:
            return contextualized_data_object(context, self)
        else:
            return self


class RDFSCommentProperty(SP.DatatypeProperty):
    link = R.RDFS['comment']
    linkName = 'rdfs_comment'
    owner_type = BaseDataObject
    multiple = True
    lazy = True


class RDFSLabelProperty(SP.DatatypeProperty):
    link = R.RDFS['label']
    linkName = 'rdfs_label'
    owner_type = BaseDataObject
    multiple = True
    lazy = True


class DataObject(BaseDataObject):
    rdfs_comment = CPThunk(RDFSCommentProperty)
    rdfs_label = CPThunk(RDFSLabelProperty)


class DataObjectSingletonMeta(type(BaseDataObject)):
    @property
    def context(self):
        return self.definition_context


class DataObjectSingleton(six.with_metaclass(DataObjectSingletonMeta, BaseDataObject)):
    instance = None
    class_context = URIRef('http://openworm.org/schema')

    def __init__(self, *args, **kwargs):
        if self._gettingInstance:
            super(DataObjectSingleton, self).__init__(*args, **kwargs)
        else:
            raise Exception("You must call getInstance to get " + type(self).__name__)

    @classmethod
    def get_instance(cls, **kwargs):
        if cls.instance is None:
            cls._gettingInstance = True
            cls.instance = cls(**kwargs)
            cls._gettingInstance = False

        return cls.instance


class TypeDataObject(BaseDataObject):
    class_context = URIRef('http://openworm.org/schema')


class RDFSClass(DataObjectSingleton):  # This maybe becomes a DataObject later

    """ The DataObject corresponding to rdfs:Class """
    # XXX: This class may be changed from a singleton later to facilitate
    #      dumping and reloading the object graph
    rdf_type = R.RDFS['Class']
    auto_mapped = True
    class_context = 'http://www.w3.org/2000/01/rdf-schema'

    def __init__(self, *args, **kwargs):
        super(RDFSClass, self).__init__(ident=R.RDFS["Class"], *args, **kwargs)


class RDFSSubClassOfProperty(SP.ObjectProperty):
    link = R.RDFS.subClassOf
    linkName = 'rdfs_subclassof_property'
    value_type = RDFSClass
    owner_type = RDFSClass
    multiple = True
    lazy = False


class RDFTypeProperty(SP.ObjectProperty):
    link = R.RDF['type']
    linkName = "rdf_type_property"
    value_type = RDFSClass
    owner_type = BaseDataObject
    multiple = True
    lazy = False


class RDFProperty(DataObjectSingleton):

    """ The DataObject corresponding to rdf:Property """
    rdf_type = R.RDF['Property']
    class_context = URIRef('http://www.w3.org/1999/02/22-rdf-syntax-ns')

    def __init__(self, *args, **kwargs):
        super(RDFProperty, self).__init__(ident=R.RDF["Property"],
                                          *args,
                                          **kwargs)


def oid(identifier_or_rdf_type, rdf_type=None, context=None):
    """ Create an object from its rdf type

    Parameters
    ----------
    identifier_or_rdf_type : :class:`str` or :class:`rdflib.term.URIRef`
        If `rdf_type` is provided, then this value is used as the identifier
        for the newly created object. Otherwise, this value will be the
        :attr:`rdf_type` of the object used to determine the Python type and
        the object's identifier will be randomly generated.
    rdf_type : :class:`str`, :class:`rdflib.term.URIRef`, :const:`False`
        If provided, this will be the :attr:`rdf_type` of the newly created
        object.

    Returns
    -------
       The newly created object

    """
    identifier = identifier_or_rdf_type
    if rdf_type is None:
        rdf_type = identifier_or_rdf_type
        identifier = None

    c = None
    try:
        qctx = DEF_CTX if context is None else context
        c = qctx.resolve_class(rdf_type)
    except KeyError:
        c = BaseDataObject
    L.debug("oid: making a {} with ident {}".format(c, identifier))

    # if its our class name, then make our own object
    # if there's a part after that, that's the property name
    o = None
    if context is not None:
        c = context(c)
    if identifier is not None:
        o = c(ident=identifier)
    else:
        o = c()
    return o


def disconnect():
    global PropertyTypes
    global DataObjectTypes
    global RDFTypeTable
    global DataObjectsParents
    DataObjectTypes.clear()
    RDFTypeTable.clear()
    DataObjectsParents.clear()
    PropertyTypes.clear()


class values(DataObject):

    """
    A convenience class for working with a collection of objects

    Example::

        v = values('unc-13 neurons and muscles')
        n = P.Neuron()
        m = P.Muscle()
        n.receptor('UNC-13')
        m.receptor('UNC-13')
        for x in n.load():
            v.value(x)
        for x in m.load():
            v.value(x)
        # Save the group for later use
        v.save()
        ...
        # get the list back
        u = values('unc-13 neurons and muscles')
        nm = list(u.value())


    Parameters
    ----------
    group_name : string
        A name of the group of objects

    Attributes
    ----------
    name : DatatypeProperty
        The name of the group of objects
    value : ObjectProperty
        An object in the group
    add : ObjectProperty
        an alias for ``value``

    """

    class_context = URIRef('http://openworm.org/schema')

    def __init__(self, group_name, **kwargs):
        super(values, self).__init__(self, **kwargs)
        self.add = values.ObjectProperty('value', owner=self)
        self.group_name = values.DatatypeProperty('name', owner=self)
        self.name(group_name)

    @property
    def identifier(self):
        return self.make_identifier(self.group_name)


def get_most_specific_rdf_type(types, context=None):
    """ Gets the most specific rdf_type.

    Returns the URI corresponding to the lowest in the DataObject class
    hierarchy from among the given URIs.
    """
    if context is None:
        context = DEF_CTX
    mapper = context.mapper
    most_specific_types = tuple(mapper.base_classes.values())
    for x in types:
        try:
            class_object = context.resolve_class(x)
            if class_object is None:
                raise KeyError()
            if issubclass(class_object, most_specific_types):
                most_specific_types = (class_object,)
        except KeyError:
            L.warning(
                """A Python class corresponding to the type URI "{}" couldn't be found.
            You may want to import the module containing the class as well as
            add additional type annotations in order to resolve your objects to
            a more precise type.""".format(x))
    return most_specific_types[0].rdf_type


class PropertyDataObject(DataObject):

    """ A PropertyDataObject represents the property-as-object.

    Try not to confuse this with the Property class
    """
    rdf_type = R.RDF['Property']
    class_context = URIRef('http://openworm.org/schema')


class _Resolver(RDFTypeResolver):
    instance = None

    @classmethod
    def get_instance(cls):
        if cls.instance is None:
            cls.instance = cls(
                BaseDataObject.rdf_type,
                get_most_specific_rdf_type,
                oid,
                deserialize_rdflib_term)
        return cls.instance


__yarom_mapped_classes__ = (BaseDataObject, DataObject, RDFSClass, TypeDataObject, RDFProperty,
                            RDFSSubClassOfProperty, values, PropertyDataObject)<|MERGE_RESOLUTION|>--- conflicted
+++ resolved
@@ -529,13 +529,9 @@
                                       hop_scorer=goq_hop_scorer)())
 
     def load(self):
-<<<<<<< HEAD
         g = ZeroOrMoreTQLayer(self._zomifier, self.rdf)
-        idents = GraphObjectQuerier(self, g, parallel=False)()
-=======
-        idents = GraphObjectQuerier(self, self.rdf, parallel=False,
+        idents = GraphObjectQuerier(self, g, parallel=False,
                                     hop_scorer=goq_hop_scorer)()
->>>>>>> 570ed89e
         if idents:
             choices = self.rdf.triples_choices((list(idents),
                                                 R.RDF['type'],
